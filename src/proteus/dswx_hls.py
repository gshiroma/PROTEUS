import sys
import logging
import tempfile
import os
import glob
import numpy as np
import argparse
import yamale
import datetime
from collections import OrderedDict
from ruamel.yaml import YAML as ruamel_yaml
from osgeo.gdalconst import GDT_Float32
from osgeo import gdal, osr
from proteus.core import save_as_cog
import traceback

PRODUCT_VERSION = '0.1'

landcover_mask_type = 'standard'

COMPARE_DSWX_HLS_PRODUCTS_ERROR_TOLERANCE = 1e-6

DEM_MARGIN_IN_PIXELS = 10

logger = logging.getLogger('dswx_hls')

l30_v1_band_dict = {'blue': 'band02',
                    'green': 'band03',
                    'red': 'band04',
                    'nir': 'band05',
                    'swir1': 'band06',
                    'swir2': 'band07',
                    'qa': 'QA'}

s30_v1_band_dict = {'blue': 'band02',
                    'green': 'band03',
                    'red': 'band04',
                    'nir': 'band8A',
                    'swir1': 'band11',
                    'swir2': 'band12',
                    'qa': 'QA'}

l30_v2_band_dict = {'blue': 'B02',
                    'green': 'B03',
                    'red': 'B04',
                    'nir': 'B05',
                    'swir1': 'B06',
                    'swir2': 'B07',
                    'qa': 'Fmask'}

s30_v2_band_dict = {'blue': 'B02',
                    'green': 'B03',
                    'red': 'B04',
                    'nir': 'B8A',
                    'swir1': 'B11',
                    'swir2': 'B12',
                    'qa': 'Fmask'}

DIAGNOSTIC_LAYER_NO_DATA_DECIMAL = 0b100000
DIAGNOSTIC_LAYER_NO_DATA_BINARY_REPR = 100000

interpreted_dswx_band_dict = {
    0b00000 : 0,  # (Not Water)
    0b00001 : 0,
    0b00010 : 0,
    0b00100 : 0,
    0b01000 : 0,
    0b01111 : 1,  # (Water - High Confidence)
    0b10111 : 1,
    0b11011 : 1,
    0b11101 : 1,
    0b11110 : 1,
    0b11111 : 1,
    0b00111 : 2,  # (Water - Moderate Confidence)
    0b01011 : 2,
    0b01101 : 2,
    0b01110 : 2,
    0b10011 : 2,
    0b10101 : 2,
    0b10110 : 2,
    0b11001 : 2,
    0b11010 : 2,
    0b11100 : 2,
    0b11000 : 3,  # (Potential Wetland)
    0b00011 : 4,  #(Low Confidence Water or Wetland)
    0b00101 : 4,
    0b00110 : 4,
    0b01001 : 4,
    0b01010 : 4,
    0b01100 : 4,
    0b10000 : 4,
    0b10001 : 4,
    0b10010 : 4,
    0b10100 : 4
}

FLAG_COLLAPSE_WTR_CLASSES = True

collapse_wtr_classes_dict = {
    0: 0,
    1: 1,
    2: 1,
    3: 2,
    4: 2,
    9: 9,
    255: 255
}

wtr_confidence_dict = {
    0: 0,
    1: 85,
    2: 70,
    9: 254,
    255: 255
}

wtr_confidence_non_collapsed_dict = {
    0: 0,
    1: 95,
    2: 70,
    3: 80,
    4: 60,
    9: 254,
    255: 255
}

collapsable_layers_list = ['WTR', 'WTR-1', 'WTR-2']
<<<<<<< HEAD

=======
>>>>>>> f72bb13e

band_description_dict = {
    'WTR': 'Water classification (WTR)',
    'BWTR': 'Binary Water (BWTR)',
    'CONF': 'TBD Confidence (CONF)',
    'DIAG': 'Diagnostic layer (DIAG)',
    'WTR-1': 'Interpretation of diagnostic layer into water classes (WTR-1)',
    'WTR-2': 'Interpreted layer refined using land cover and terrain shadow testing (WTR-2)',
    'LAND': 'Land cover classification (LAND)',
    'SHAD': 'Terrain shadow layer (SHAD)',
    'CLOUD': 'Cloud/cloud-shadow classification (CLOUD)',
    'DEM': 'Digital elevation model (DEM)'}

layer_names_to_args_dict = {
    'WTR': 'output_interpreted_band',
    'BWTR': 'output_binary_water',
    'CONF': 'output_confidence_layer',
    'DIAG': 'output_diagnostic_layer',
    'WTR-1': 'output_non_masked_dswx',
    'WTR-2': 'output_shadow_masked_dswx',
    'LAND': 'output_landcover',
    'SHAD': 'output_shadow_layer',
    'CLOUD': 'output_cloud_mask',
    'DEM': 'output_dem_layer',
    'RGB': 'output_rgb_file',
    'INFRARED_RGB': 'output_infrared_rgb_file'}


METADATA_FIELDS_TO_COPY_FROM_HLS_LIST = ['SPATIAL_COVERAGE',
                                         'CLOUD_COVERAGE',
                                         'MEAN_SUN_AZIMUTH_ANGLE',
                                         'MEAN_SUN_ZENITH_ANGLE',
                                         'MEAN_VIEW_AZIMUTH_ANGLE',
                                         'MEAN_VIEW_ZENITH_ANGLE',
                                         'NBAR_SOLAR_ZENITH',
                                         'ACCODE']

# landcover constants
dswx_hls_landcover_classes_dict = {
    # first year 2000, last 2099: classes 0-99
    'low_intensity_developed_offset': 0,

    # first year 2000, last 2099: classes 100-199
    'high_intensity_developed_offset': 100,

    # other classes
    'water': 200,
    'evergreen_forest': 201,

    # fill value (not masked)
    'fill_value': 255}

landcover_threshold_dict = {"standard": [6, 3, 7, 3],
                            "water heavy": [6, 3, 7, 1]}

landcover_nir_threshold = 1200


class HlsThresholds:
    """
    Placeholder for HLS reflectance thresholds for generating DSWx-HLS products

    Attributes
    ----------
    wigt : float
        Modified Normalized Difference Wetness Index (MNDWI) Threshold
    awgt : float
        Automated Water Extent Shadow Threshold
    pswt_1_mndwi : float
        Partial Surface Water Test-1 MNDWI Threshold
    pswt_1_nir : float
        Partial Surface Water Test-1 NIR Threshold
    pswt_1_swir1 : float
        Partial Surface Water Test-1 SWIR1 Threshold
    pswt_1_ndvi : float
        Partial Surface Water Test-1 NDVI Threshold
    pswt_2_mndwi : float
        Partial Surface Water Test-2 MNDWI Threshold
    pswt_2_blue : float
        Partial Surface Water Test-2 Blue Threshold
    pswt_2_nir : float
        Partial Surface Water Test-2 NIR Threshold
    pswt_2_swir1 : float
        Partial Surface Water Test-2 SWIR1 Threshold
    pswt_2_swir2 : float
        Partial Surface Water Test-2 SWIR2 Threshold
    """
    def __init__(self):

        self.wigt = None
        self.awgt = None
        self.pswt_1_mndwi = None
        self.pswt_1_nir = None
        self.pswt_1_swir1 = None
        self.pswt_1_ndvi = None
        self.pswt_2_mndwi = None
        self.pswt_2_blue = None
        self.pswt_2_nir = None
        self.pswt_2_swir1 = None
        self.pswt_2_swir2 = None


def get_dswx_hls_cli_parser():
    parser = argparse.ArgumentParser(
        description='Generate a DSWx-HLS product from an HLS product',
        formatter_class=argparse.ArgumentDefaultsHelpFormatter)

    # Inputs
    parser.add_argument('input_list',
                        type=str,
                        nargs='+',
                        help='Input YAML run configuration file or HLS product file(s)')

    parser.add_argument('--dem',
                        dest='dem_file',
                        type=str,
                        help='Input digital elevation model (DEM)')

    parser.add_argument('-c',
                        '--copernicus-landcover-100m',
                        '--landcover', '--land-cover',
                        dest='landcover_file',
                        type=str,
                        help='Input Copernicus Land Cover'
                        ' Discrete-Classification-map 100m')

    parser.add_argument('-w',
                        '--world-cover-10m', '--worldcover', '--world-cover',
                        dest='worldcover_file',
                        type=str,
                        help='Input ESA WorldCover 10m')

    # Outputs
    parser.add_argument('-o',
                        '--output-file',
                        dest='output_file',
                        type=str,
                        help='Output DSWx-HLS product (GeoTIFF)')

    parser.add_argument('--wtr',
                        '--interpreted-band',
                        dest='output_interpreted_band',
                        type=str,
                        help='Output interpreted DSWx layer (GeoTIFF)')

    parser.add_argument('--output-rgb',
                        '--output-rgb-file',
                        dest='output_rgb_file',
                        type=str,
                        help='Output RGB reflectance file (GeoTIFF)'
                        ' copied from input HLS product.')

    parser.add_argument('--output-infrared-rgb',
                        '--output-infrared-rgb-file',
                        dest='output_infrared_rgb_file',
                        type=str,
                        help='Output infrared SWIR-1, NIR, and Red RGB'
                        '-color-composition GeoTIFF file')

    parser.add_argument('--bwtr'
                        '--output-binary-water',
                        dest='output_binary_water',
                        type=str,
                        help='Output binary water mask (GeoTIFF)')

    parser.add_argument('--conf'
                        '--output-confidence-layer',
                        dest='output_confidence_layer',
                        type=str,
                        help='Output confidence layer (GeoTIFF)')

    parser.add_argument('--diag',
                        '--output-diagnostic-layer',
                        dest='output_diagnostic_layer',
                        type=str,
                        help='Output diagnostic test layer file (GeoTIFF)')

    parser.add_argument('--wtr-1',
                        '--output-non-masked-dswx',
                        dest='output_non_masked_dswx',
                        type=str,
                        help='Output non-masked DSWx layer file (GeoTIFF)')

    parser.add_argument('--wtr-2',
                        '--output-shadow-masked-dswx',
                        dest='output_shadow_masked_dswx',
                        type=str,
                        help='Output GeoTIFF file with interpreted layer'
                        ' refined using land cover and terrain shadow testing')

    parser.add_argument('--land',
                        '--output-land',
                        dest='output_landcover',
                        type=str,
                        help='Output landcover classification file (GeoTIFF)')

    parser.add_argument('--shad',
                        '--output-shadow-layer',
                        dest='output_shadow_layer',
                        type=str,
                        help='Output terrain shadow layer file (GeoTIFF)')

    parser.add_argument('--cloud'
                        '--output-cloud-mask',
                        dest='output_cloud_mask',
                        type=str,
                        help='Output cloud/cloud-shadow classification file'
                        ' (GeoTIFF)')

    parser.add_argument('--out-dem'
                        '--output-digital-elevation-model',
                        '--output-elevation-layer',
                        dest='output_dem_layer',
                        type=str,
                        help='Output elevation layer file (GeoTIFF)')

    # Parameters
    parser.add_argument('--offset-and-scale-inputs',
                        dest='flag_offset_and_scale_inputs',
                        action='store_true',
                        default=False,
                        help='Offset and scale HLS inputs before processing')

    parser.add_argument('--scratch-dir',
                        '--temp-dir',
                        '--temporary-dir',
                        dest='scratch_dir',
                        type=str,
                        help='Scratch (temporary) directory')

    parser.add_argument('--pid',
                        '--product-id',
                        dest='product_id',
                        type=str,
                        help='Product ID that will be saved in the output'
                        "product's metadata")

    parser.add_argument('--debug',
                        dest='flag_debug',
                        action='store_true',
                        default=False,
                        help='Activate debug mode')

    parser.add_argument('--log',
                        '--log-file',
                        dest='log_file',
                        type=str,
                        help='Log file')

    parser.add_argument('--full-log-format',
                        dest='full_log_formatting',
                        action='store_true',
                        default=False,
                        help='Enable full formatting of log messages')

    return parser


def _get_prefix_str(flag_same, flag_all_ok):
    flag_all_ok[0] = flag_all_ok[0] and flag_same
    return '[OK]   ' if flag_same else '[FAIL] '


def compare_dswx_hls_products(file_1, file_2):
    if not os.path.isfile(file_1):
        print(f'ERROR file not found: {file_1}')
        return False

    if not os.path.isfile(file_2):
        print(f'ERROR file not found: {file_2}')
        return False

    flag_all_ok = [True]

    # TODO: compare projections ds.GetProjection()
    layer_gdal_dataset_1 = gdal.Open(file_1, gdal.GA_ReadOnly)
    geotransform_1 = layer_gdal_dataset_1.GetGeoTransform()
    metadata_1 = layer_gdal_dataset_1.GetMetadata()
    nbands_1 = layer_gdal_dataset_1.RasterCount

    layer_gdal_dataset_2 = gdal.Open(file_2, gdal.GA_ReadOnly)
    geotransform_2 = layer_gdal_dataset_2.GetGeoTransform()
    metadata_2 = layer_gdal_dataset_2.GetMetadata()
    nbands_2 = layer_gdal_dataset_2.RasterCount

    # compare number of bands
    flag_same_nbands =  nbands_1 == nbands_2
    flag_same_nbands_str = _get_prefix_str(flag_same_nbands, flag_all_ok)
    prefix = ' ' * 7
    print(f'{flag_same_nbands_str}Comparing number of bands')
    if not flag_same_nbands:
        print(prefix + f'Input 1 has {nbands_1} bands and input 2'
              f' has {nbands_2} bands')
        return False

    # compare array values
    print('Comparing DSWx bands...')
    for b in range(1, nbands_1 + 1):
        gdal_band_1 = layer_gdal_dataset_1.GetRasterBand(b)
        gdal_band_2 = layer_gdal_dataset_2.GetRasterBand(b)
        image_1 = gdal_band_1.ReadAsArray()
        image_2 = gdal_band_2.ReadAsArray()
        flag_bands_are_equal = np.allclose(
            image_1, image_2, atol=COMPARE_DSWX_HLS_PRODUCTS_ERROR_TOLERANCE)
        flag_bands_are_equal_str = _get_prefix_str(flag_bands_are_equal,
                                                   flag_all_ok)
        print(f'{flag_bands_are_equal_str}     Band {b} -'
              f' {gdal_band_1.GetDescription()}"')
        if not flag_bands_are_equal:
            _print_first_value_diff(image_1, image_2, prefix)

    # compare geotransforms
    flag_same_geotransforms = np.array_equal(geotransform_1, geotransform_2)
    flag_same_geotransforms_str = _get_prefix_str(flag_same_geotransforms,
                                                  flag_all_ok)
    print(f'{flag_same_geotransforms_str}Comparing geotransform')
    if not flag_same_geotransforms:
        print(prefix + f'* input 1 geotransform with content "{geotransform_1}"'
              f' differs from input 2 geotransform with content'
              f' "{geotransform_2}".')

    # compare metadata
    metadata_error_message, flag_same_metadata = \
        _compare_dswx_hls_metadata(metadata_1, metadata_2)

    flag_same_metadata_str = _get_prefix_str(flag_same_metadata,
                                             flag_all_ok)
    print(f'{flag_same_metadata_str}Comparing metadata')

    if not flag_same_metadata:
        print(prefix + metadata_error_message)

    return flag_all_ok[0]


def _compare_dswx_hls_metadata(metadata_1, metadata_2):
    """
    Compare DSWx-HLS products' metadata

       Parameters
       ----------
       metadata_1 : dict
            Metadata of the first DSWx-HLS product
       metadata_2: dict
            Metadata of the second
    """
    metadata_error_message = None
    flag_same_metadata = len(metadata_1.keys()) == len(metadata_2.keys())
    if not flag_same_metadata:
        metadata_error_message = (
            f'* input 1 metadata has {len(metadata_1.keys())} entries'
            f' whereas input 2 metadata has {len(metadata_2.keys())} entries.')

        set_1_m_2 = set(metadata_1.keys()) - set(metadata_2.keys())
        if len(set_1_m_2) > 0:
            metadata_error_message += (' Input 1 metadata has extra entries'
                                       ' with keys:'
                                       f' {", ".join(set_1_m_2)}.')
        set_2_m_1 = set(metadata_2.keys()) - set(metadata_1.keys())
        if len(set_2_m_1) > 0:
            metadata_error_message += (' Input 2 metadata has extra entries'
                                       ' with keys:'
                                       f' {", ".join(set_2_m_1)}.')
    else:
        for k1, v1, in metadata_1.items():
            if k1 not in metadata_2.keys():
                 flag_same_metadata = False
                 metadata_error_message = (
                     f'* the metadata key {k1} is present in'
                     ' but it is not present in input 2')
                 break
            if k1 == 'PROCESSING_DATETIME':
                # Processing datetimes are expected to be different from
                # input 1 and 2
                continue
            if metadata_2[k1] != v1:
                 flag_same_metadata = False
                 metadata_error_message = (
                     f'* contents of metadata key {k1} from'
                     f' input 1 has value "{v1}" whereas the same key in'
                     f' input 2 metadata has value "{metadata_2[k1]}"')
                 break
    return metadata_error_message, flag_same_metadata


def _print_first_value_diff(image_1, image_2, prefix):
    """
    Print first value difference between two images.

       Parameters
       ----------
       image_1 : numpy.ndarray
            First input image
       image_2: numpy.ndarray
            Second input image
       prefix: str
            Prefix to the message printed to the user
    """
    flag_error_found = False
    for i in range(image_1.shape[0]):
        for j in range(image_1.shape[1]):
            if (abs(image_1[i, j] - image_2[i, j]) >
                    COMPARE_DSWX_HLS_PRODUCTS_ERROR_TOLERANCE):
                continue
            print(prefix + f'     * input 1 has value'
                  f' "{image_1[i, j]}" in position'
                  f' (x: {j}, y: {i})'
                  f' whereas input 2 has value "{image_2[i, j]}"'
                  ' in the same position.')
            flag_error_found = True
            break
        if flag_error_found:
            break


def decimate_by_summation(image, size_y, size_x):
    """Decimate an array by summation using a window of size 
       `size_y` by `size_x`.

       Parameters
       ----------
       image: numpy.ndarray
              Input image
       size_y: int
              Number of looks in the Y-direction (row)
       size_y: int
              Number of looks in the X-direction (column)

       Returns
       -------
       out_image : numpy.ndarray
              Output image

    """
    for i in range(size_y):
        for j in range(size_x):
            image_slice = image[i::size_y, j::size_x]
            if i == 0 and j == 0:
                current_image = np.copy(image_slice)
                out_image = np.zeros_like(current_image)
            else:
                current_image[0:image_slice.shape[0],
                              0:image_slice.shape[1]] = \
                                image_slice
            out_image += current_image
    return out_image

def _update_landcover_array(conglomerate_array, agg_sum, threshold,
        classification_val):
    flat_agg = agg_sum.reshape(-1)
    for position, value in enumerate(flat_agg):
        if value > threshold:
            conglomerate_array[position] = classification_val
    return


def create_landcover_mask(copernicus_landcover_file,
                          worldcover_file, output_file, scratch_dir,
                          mask_type, geotransform, projection, length, width,
                          dswx_metadata_dict = {}, output_files_list = None,
                          temp_files_list = None):
    """
    Create landcover mask LAND combining Copernicus Global Land Service
    (CGLS) Land Cover Layers collection 3 at 100m and ESA WorldCover 10m.

       Parameters
       ----------
       copernicus_landcover_file : str
            Copernicus Global Land Service (CGLS) Land Cover Layer file
            collection 3 at 100m
       worldcover_file : str
            ESA WorldCover map file
       output_file : str
            Output landcover mask (LAND layer)
       scratch_dir : str
              Temporary directory
       mask_type : str
              Mask type. Options: "Standard" and "Water Heavy"
       geotransform: numpy.ndarray
              Geotransform describing the DSWx-HLS product geolocation
       projection: str
              DSWx-HLS product's projection
       length: int
              DSWx-HLS product's length (number of lines)
       width: int
              DSWx-HLS product's width (number of columns)
       dswx_metadata_dict: dict (optional)
              Metadata dictionary that will store band metadata 
       output_files_list: list (optional)
              Mutable list of output files
       temp_files_list: list (optional)
              Mutable list of temporary files
    """
    if not os.path.isfile(copernicus_landcover_file):
        logger.error(f'ERROR file not found: {copernicus_landcover_file}')
        return

    if not os.path.isfile(worldcover_file):
        logger.error(f'ERROR file not found: {worldcover_file}')
        return

    logger.info(f'Copernicus landcover 100 m file: {copernicus_landcover_file}')
    logger.info(f'World cover 10 m file: {worldcover_file}')

    # Reproject Copernicus land cover
    copernicus_landcover_reprojected_file = os.path.join(
        scratch_dir, 'copernicus_reprojected.tif')
    copernicus_landcover_array = _relocate(copernicus_landcover_file,
        geotransform, projection,
        length, width, scratch_dir, resample_algorithm='nearest',
        relocated_file=copernicus_landcover_reprojected_file,
        temp_files_list=temp_files_list)
    temp_files_list.append(copernicus_landcover_reprojected_file)

    # Reproject ESA Worldcover 10m
    geotransform_up_3 = list(geotransform)
    geotransform_up_3[1] = geotransform[1] / 3  # dx / 3
    geotransform_up_3[5] = geotransform[5] / 3  # dy / 3
    length_up_3 = 3 * length
    width_up_3 = 3 * width
    worldcover_reprojected_up_3_file = os.path.join(
        scratch_dir, 'worldcover_reprojected_up_3.tif')
    worldcover_array_up_3 = _relocate(worldcover_file, geotransform_up_3,
        projection, length_up_3, width_up_3, scratch_dir,
        resample_algorithm='nearest',
        relocated_file=worldcover_reprojected_up_3_file,
        temp_files_list=temp_files_list)
    temp_files_list.append(worldcover_array_up_3)

    # Set multilooking parameters
    size_y = 3
    size_x = 3

    # Create water mask
    logger.info(f'Creating water mask')
    water_binary_mask = np.where((worldcover_array_up_3 == 80) |
                                 (worldcover_array_up_3 == 90), 1, 0)
    h20_aggregate_sum = decimate_by_summation(water_binary_mask,
                                              size_y, size_x)
    del water_binary_mask

    # Create urban-areas mask
    logger.info(f'Creating urban-areas mask')
    urban_binary_mask = np.where((worldcover_array_up_3 == 50) , 1, 0)
    urban_aggregate_sum = decimate_by_summation(urban_binary_mask,
                                                size_y, size_x)
    del urban_binary_mask

    # Create vegetation mask
    logger.info(f'Creating vegetation mask')
    tree_binary_mask  = np.where((worldcover_array_up_3 == 10) , 1, 0)
    del worldcover_array_up_3
    tree_aggregate_sum = decimate_by_summation(tree_binary_mask,
                                               size_y, size_x)
    del tree_binary_mask

    logger.info(f'Combining masks')
    tree_aggregate_sum = np.where(copernicus_landcover_array == 111,
                                  tree_aggregate_sum, 0)

    # create array filled with 30000
    landcover_fill_value = \
        dswx_hls_landcover_classes_dict['fill_value']
    hierarchy_combined = np.full(h20_aggregate_sum.reshape(-1).shape,
        landcover_fill_value, dtype=np.byte)

    # load threshold list according to `mask_type`
    threshold_list = landcover_threshold_dict[mask_type.lower()]

    # aggregate sum value of 7/9 or higher is called tree
    evergreen_forest_class = \
        dswx_hls_landcover_classes_dict['evergreen_forest']
    _update_landcover_array(hierarchy_combined, tree_aggregate_sum,
                            threshold_list[0], evergreen_forest_class)

    # majority of pixels are urban
    year = datetime.date.today().year - 2000
    low_intensity_developed_class = \
        (dswx_hls_landcover_classes_dict['low_intensity_developed_offset'] +
         year)
    _update_landcover_array(hierarchy_combined, urban_aggregate_sum,
                            threshold_list[1], low_intensity_developed_class)

    # high density urban at 7/9 or higher
    high_intensity_developed_class = \
        (dswx_hls_landcover_classes_dict['high_intensity_developed_offset'] +
         year)
    _update_landcover_array(hierarchy_combined, urban_aggregate_sum,
                            threshold_list[2], high_intensity_developed_class)

    # water where 1/3 or more pixels
    water_class = \
        dswx_hls_landcover_classes_dict['water']
    _update_landcover_array(hierarchy_combined, h20_aggregate_sum,
                            threshold_list[3], water_class)
    
    hierarchy_combined = hierarchy_combined.reshape(h20_aggregate_sum.shape)

    ctable = _get_landcover_mask_ctable()
    
    description = band_description_dict['LAND']

    if output_file is not None:
        _save_array(hierarchy_combined, output_file,
                    dswx_metadata_dict, geotransform,
                    projection, description = description,
                    scratch_dir=scratch_dir,
                    output_files_list = output_files_list,
                    ctable=ctable)

    return hierarchy_combined


def _is_landcover_class_evergreen(landcover_mask):
    """Return boolean mask identifying areas marked as evergreen.

       Parameters
       ----------
       landcover_mask: numpy.ndarray
              Landcover mask

       Returns
       -------
       evergreen_mask : numpy.ndarray
              Evergreen mask
    """ 
    evergreen_forest_class = \
        dswx_hls_landcover_classes_dict['evergreen_forest']
    return landcover_mask == evergreen_forest_class

def _is_landcover_class_water_or_wetland(landcover_mask):
    """Return boolean mask identifying areas marked as water or wetland.

       Parameters
       ----------
       landcover_mask: numpy.ndarray
              Landcover mask

       Returns
       -------
       evergreen_mask : numpy.ndarray
              Water or wetland mask
    """ 
    water_class = \
        dswx_hls_landcover_classes_dict['water']
    return landcover_mask == water_class

def _is_landcover_class_low_intensity_developed(landcover_mask):
    """Return boolean mask identifying areas marked as low-intensity
    developed.

       Parameters
       ----------
       landcover_mask: numpy.ndarray
              Landcover mask

       Returns
       -------
       low_intensity_developed_mask : numpy.ndarray
              Low-intensity developed
    """ 
    low_intensity_developed_class_offset = \
        dswx_hls_landcover_classes_dict['low_intensity_developed_offset']
    low_intensity_developed_mask = (
        (landcover_mask >= low_intensity_developed_class_offset) & 
        (landcover_mask < low_intensity_developed_class_offset + 100))
    return low_intensity_developed_mask

def _is_landcover_class_high_intensity_developed(landcover_mask):
    """Return boolean mask identifying areas marked as high-intensity
    developed.

       Parameters
       ----------
       landcover_mask: numpy.ndarray
              Landcover mask

       Returns
       -------
       high_intensity_developed_mask : numpy.ndarray
              High-intensity developed
    """ 
    high_intensity_developed_class_offset = \
        dswx_hls_landcover_classes_dict['high_intensity_developed_offset']
    high_intensity_developed_mask = \
        ((landcover_mask >= high_intensity_developed_class_offset) &
         (landcover_mask < high_intensity_developed_class_offset + 100))
    return high_intensity_developed_mask


def _apply_landcover_and_shadow_masks(interpreted_layer, nir,
        landcover_mask, shadow_layer):
    """Apply landcover and shadow masks onto interpreted layer

       Parameters
       ----------
       interpreted_layer: numpy.ndarray
              Interpreted layer
       nir: numpy.ndarray
              Near infrared (NIR) channel
       landcover_mask: numpy.ndarray
              Landcover mask
       shadow_layer: numpy.ndarray
              Shadow mask

       Returns
       -------
       landcover_shadow_masked_dswx : numpy.ndarray
              Shadow-masked interpreted layer
    """

    landcover_shadow_masked_dswx = interpreted_layer.copy()

    # apply shadow mask - shadows are set to 0 (not water)
    if shadow_layer is not None and landcover_mask is None:
        logger.info('applying shadow mask:')
        to_mask_ind = np.where((shadow_layer == 0) &
            ((interpreted_layer >= 1) | (interpreted_layer <= 4)))
        landcover_shadow_masked_dswx[to_mask_ind] = 0

    elif shadow_layer is not None:
        logger.info('applying shadow mask (with landcover):')
        to_mask_ind = np.where((shadow_layer == 0) &
            (~_is_landcover_class_water_or_wetland(landcover_mask)) &
            ((interpreted_layer >= 1) & (interpreted_layer <= 4)))
        landcover_shadow_masked_dswx[to_mask_ind] = 0

    if landcover_mask is None:
        return landcover_shadow_masked_dswx

    logger.info('applying landcover mask:')

    # Check landcover (evergreen)
    to_mask_ind = np.where(
        _is_landcover_class_evergreen(landcover_mask) &
        (nir > landcover_nir_threshold) & ((interpreted_layer == 3) |
                                           (interpreted_layer == 4)))
    landcover_shadow_masked_dswx[to_mask_ind] = 0

    # Check landcover (low intensity developed)
    to_mask_ind = np.where(
        _is_landcover_class_low_intensity_developed(landcover_mask) &
        (nir > landcover_nir_threshold) & ((interpreted_layer == 3) |
                                           (interpreted_layer == 4)))
    landcover_shadow_masked_dswx[to_mask_ind] = 0

    # Check landcover (high intensity developed)
    to_mask_ind = np.where(
        _is_landcover_class_high_intensity_developed(landcover_mask) &
        ((interpreted_layer >= 1) & (interpreted_layer <= 4)))
    landcover_shadow_masked_dswx[to_mask_ind] = 0

    return landcover_shadow_masked_dswx


<<<<<<< HEAD
=======

>>>>>>> f72bb13e
def _get_interpreted_dswx_ctable(
        flag_collapse_wtr_classes = FLAG_COLLAPSE_WTR_CLASSES):
    """Create and return GDAL RGB color table for DSWx-HLS
       surface water interpreted layers.

       flag_collapse_wtr_classes: bool
            Flag that indicates if interpreted layer contains
            collapsed classes following the standard DSWx-HLS product
            water classes

       Returns
       -------
       dswx_ctable : GDAL ColorTable object
            GDAL color table for DSWx-HLS surface water interpreted layers
    """
    # create color table
    dswx_ctable = gdal.ColorTable()

    # set color for each value

    # White - Not water
    dswx_ctable.SetColorEntry(0, (255, 255, 255))
    # Blue - Water (high confidence)
    dswx_ctable.SetColorEntry(1, (0, 0, 255))
    if flag_collapse_wtr_classes:
        # Green - Low confidence water or wetland
        dswx_ctable.SetColorEntry(2, (0, 255, 0))
    else:
        # Light blue - Water (moderate conf.)
        dswx_ctable.SetColorEntry(2, (0, 127, 255))
        # Dark green - Potential wetland
        dswx_ctable.SetColorEntry(3, (0, 127, 0))
        # Green - Low confidence water or wetland
        dswx_ctable.SetColorEntry(4, (0, 255, 0))

    # Gray - QA masked
    dswx_ctable.SetColorEntry(9, (127, 127, 127))

    # Black - Fill value
    dswx_ctable.SetColorEntry(255, (0, 0, 0, 255))

    return dswx_ctable


def _get_cloud_mask_ctable():
    """Create and return GDAL RGB color table for DSWx-HLS cloud/cloud-shadow mask.

       Returns
       -------
       dswx_ctable : GDAL ColorTable object
            GDAL color table for DSWx-HLS cloud/cloud-shadow mask.
    """
    # create color table
    mask_ctable = gdal.ColorTable()

    # set color for each value
    # - Mask cloud shadow bit (0)
    # - Mask snow/ice bit (1)
    # - Mask cloud bit (2)

    # White - Not masked
    mask_ctable.SetColorEntry(0, (255, 255, 255))
    # Dark gray - Cloud shadow
    mask_ctable.SetColorEntry(1, (64, 64, 64))
    # Cyan - snow/ice
    mask_ctable.SetColorEntry(2, (0, 255, 255))
    # Blue - Cloud shadow and snow/ice
    mask_ctable.SetColorEntry(3, (0, 0, 255))
    # Light gray - Cloud
    mask_ctable.SetColorEntry(4, (192, 192, 192))
    # Gray - Cloud and cloud shadow
    mask_ctable.SetColorEntry(5, (127, 127, 127))
    # Magenta - Cloud and snow/ice
    mask_ctable.SetColorEntry(6, (255, 0, 255))
    # Light blue - Cloud, cloud shadow, and snow/ice
    mask_ctable.SetColorEntry(7, (127, 127, 255))
    # Black - Fill value
    mask_ctable.SetColorEntry(255, (0, 0, 0, 255))
    return mask_ctable


def _get_landcover_mask_ctable():
    """Create and return GDAL RGB color table for DSWx-HLS landcover mask.

       Returns
       -------
       dswx_ctable : GDAL ColorTable object
            GDAL color table for DSWx-HLS landcover mask.
    """
    # create color table
    mask_ctable = gdal.ColorTable()

    fill_value = \
        dswx_hls_landcover_classes_dict['fill_value']
    evergreen_forest_class = \
        dswx_hls_landcover_classes_dict['evergreen_forest']
    water_class = \
        dswx_hls_landcover_classes_dict['water']
    low_intensity_developed_class_offset = \
        dswx_hls_landcover_classes_dict['low_intensity_developed_offset']
    high_intensity_developed_class_offset = \
        dswx_hls_landcover_classes_dict['high_intensity_developed_offset']

    # White - Not masked (fill_value)
    mask_ctable.SetColorEntry(fill_value, (255, 255, 255))

    # Green - Evergreen forest class
    mask_ctable.SetColorEntry(evergreen_forest_class, (0, 255, 0))

    # Blue - Water class
    mask_ctable.SetColorEntry(water_class, (0, 0, 255))

    # Magenta - Low intensity developed
    for i in range(100):
        mask_ctable.SetColorEntry(low_intensity_developed_class_offset + i,
                                  (255, 0, 255))

    # Red - High intensity developed
    for i in range(100):
        mask_ctable.SetColorEntry(high_intensity_developed_class_offset + i, 
                                  (255, 0, 0))

    return mask_ctable

def _compute_otsu_threshold(image, is_normalized = True):
    """Compute Otsu threshold
       source: https://learnopencv.com/otsu-thresholding-with-opencv/

       Parameters
       ----------
       image: numpy.ndarray
              Input image
       is_normalized: bool (optional)
              Flag to inform the function if input image is normalized

       Returns
       -------
       binary_array : numpy.ndarray
            Binary array after thresholding input image with Otsu's threshold
    """
    # Set total number of bins in the histogram
    bins_num = 256

    # Get the image histogram
    hist, bin_edges = np.histogram(image, bins=bins_num)

    # Get normalized histogram if it is required
    if is_normalized:
        hist = np.divide(hist.ravel(), hist.max())

    # Calculate centers of bins
    bin_mids = (bin_edges[:-1] + bin_edges[1:]) / 2.

    # Iterate over all thresholds (indices) and get the probabilities w1(t), w2(t)
    weight1 = np.cumsum(hist)
    weight2 = np.cumsum(hist[::-1])[::-1]

    # Get the class means mu0(t)
    mean1 = np.cumsum(hist * bin_mids) / weight1
    # Get the class means mu1(t)
    mean2 = (np.cumsum((hist * bin_mids)[::-1]) / weight2[::-1])[::-1]

    inter_class_variance = weight1[:-1] * weight2[1:] * (mean1[:-1] - mean2[1:]) ** 2

    # Maximize the inter_class_variance function val
    index_of_max_val = np.argmax(inter_class_variance)

    threshold = bin_mids[:-1][index_of_max_val]
    logger.info(f"Otsu's algorithm implementation thresholding result: {threshold}")

    return image > threshold


def generate_interpreted_layer(diagnostic_layer):
    """Generate interpreted layer from diagnostic test band

       Parameters
       ----------
       diagnostic_layer: numpy.ndarray
              Diagnostic test band

       Returns
       -------
       interpreted_layer : numpy.ndarray
            Interpreted layer
    """
    logger.info('step 2 - get interpreted DSWX band')
    shape = diagnostic_layer.shape
    interpreted_layer = np.full(shape, 255, dtype = np.uint8)

    for key, value in interpreted_dswx_band_dict.items():
        ind = np.where(diagnostic_layer == key)
        interpreted_layer[ind] = value

    return interpreted_layer


def _get_binary_water_layer(interpreted_water_layer):
    """Generate binary water layer from interpreted water layer

       Parameters
       ----------
       interpreted_water_layer: numpy.ndarray
              Interpreted water layer

       Returns
       -------
       binary_water_layer : numpy.ndarray
            Binary water layer
    """
    # fill value: 255
    binary_water_layer = np.full_like(interpreted_water_layer, 255)

    # water classes: 0
    ind = np.where(interpreted_water_layer == 0)
    binary_water_layer[ind] = 0

    # water classes: 1 to 4
    for class_value in range(1, 5):
        ind = np.where(interpreted_water_layer == class_value)
        binary_water_layer[ind] = 1

    # Q/A masked: 9
    ind = np.where(interpreted_water_layer == 9)
    binary_water_layer[ind] = 9

    return binary_water_layer


def _get_confidence_layer(interpreted_layer,
        flag_collapse_wtr_classes = False):
    """
       Generate confidence layer from interpreted water layer

       Parameters
       ----------
       interpreted_layer: numpy.ndarray
              Interpreted water layer

       flag_collapse_wtr_classes: bool
            Flag that indicates if interpreted layer contains
            collapsed classes following the standard DSWx-HLS product
            water classes

       Returns
       -------
       confidence_layer : numpy.ndarray
            Confidence layer
    """
    if flag_collapse_wtr_classes:
        confidence_layer_classes = wtr_confidence_dict
    else:
        confidence_layer_classes = wtr_confidence_non_collapsed_dict
    confidence_layer = np.full_like(interpreted_layer, 255)
    for original_value, new_value in confidence_layer_classes.items():
        ind = np.where(interpreted_layer == original_value)
        confidence_layer[ind] = new_value
    return confidence_layer


def _compute_diagnostic_tests(blue, green, red, nir, swir1, swir2,
                              hls_thresholds):
    """Compute diagnost tests over reflectance channels: Blue,
    Green, Red, NIR, SWIR-1, and SWIR-2, and return
    diagnostic test band

       Parameters
       ----------
       blue: numpy.ndarray
              Blue channel
       green: numpy.ndarray
              Green channel
       red: numpy.ndarray
              Red channel
       nir: numpy.ndarray
              Near infrared (NIR) channel
       swir1: numpy.ndarray
              Short-wave infrared 1 (SWIR-1) channel
       swir2: numpy.ndarray
              Short-wave infrared 2 (SWIR-2) channel
       hls_thresholds:
              HLS reflectance thresholds for generating DSWx-HLS products

       Returns
       -------
       diagnostic_layer : numpy.ndarray
            Diagnostic test band
    """
    # Temporarily supress RuntimeWarnings:
    # - divide by zero encountered in true_divide
    # - invalid value encountered in true_divide
    old_settings = np.seterr(invalid='ignore', divide='ignore')

    # Modified Normalized Difference Wetness Index (MNDWI)
    mndwi = (green - swir1)/(green + swir1)

    # Multi-band Spectral Relationship Visible (MBSRV)
    mbsrv = green + red

    # Multi-band Spectral Relationship Near-Infrared (MBSRN)
    mbsrn = nir + swir1

    # Automated Water Extent Shadow (AWESH)
    awesh = blue + (2.5 * green) - (1.5 * mbsrn) - (0.25 * swir2)

    # Normalized Difference Vegetation Index (NDVI)
    ndvi = (nir - red) / (nir + red)

    # Restore numpy RuntimeWarnings settings
    np.seterr(**old_settings)

    # Diagnostic test band
    shape = blue.shape
    diagnostic_layer = np.zeros(shape, dtype = np.uint16)

    logger.info('step 1 - compute diagnostic tests')
    # Surface water tests (see [1, 2])

    # Test 1 (open water test, more conservative)
    ind = np.where(mndwi > hls_thresholds.wigt)
    diagnostic_layer[ind] += 1

    # Test 2 (open water test)
    ind = np.where(mbsrv > mbsrn)
    diagnostic_layer[ind] += 2

    # Test 3 (open water test)
    ind = np.where(awesh > hls_thresholds.awgt)
    diagnostic_layer[ind] += 4

    # Test 4 (partial surface water test)
    ind = np.where((mndwi > hls_thresholds.pswt_1_mndwi) &
                   (swir1 < hls_thresholds.pswt_1_swir1) &
                   (nir < hls_thresholds.pswt_1_nir) &
                   (ndvi < hls_thresholds.pswt_1_ndvi))
    diagnostic_layer[ind] += 8

    # Test 5 (partial surface water test)
    ind = np.where((mndwi > hls_thresholds.pswt_2_mndwi) &
                   (blue < hls_thresholds.pswt_2_blue) &
                   (swir1 < hls_thresholds.pswt_2_swir1) &
                   (swir2 < hls_thresholds.pswt_2_swir2) &
                   (nir < hls_thresholds.pswt_2_nir))
    diagnostic_layer[ind] += 16
<<<<<<< HEAD

=======
   
>>>>>>> f72bb13e
    return diagnostic_layer


def _compute_mask_and_filter_interpreted_layer(
        unmasked_interpreted_water_layer, qa_band):
    """Compute cloud/cloud-shadow mask and filter interpreted water layer

       Parameters
       ----------
       unmasked_interpreted_water_layer: numpy.ndarray
              Cloud-unmasked interpreted water layer
       qa_band: numpy ndarray
              HLS Q/A band

       Returns
       -------
       masked_interpreted_water_layer : numpy.ndarray
              Cloud-masked interpreted water layer
    """
    shape = unmasked_interpreted_water_layer.shape
    masked_interpreted_water_layer = unmasked_interpreted_water_layer.copy()
    mask = np.zeros(shape, dtype = np.uint8)

    '''
    QA band - Landsat 8
    BITS:
    0 - Cirrus (reserved but not used)
    1 - Cloud (*)
    2 - Adjacent to cloud/shadow
    3 - Cloud shadow (*)
    4 - Snow/ice (*)
    5 - Water
    6-7 - Aerosol quality:
          00 - Climatology aerosol
          01 - Low aerosol
          10 - Moderate aerosol
          11 - High aerosol

    (*) set output as 9
    '''

    for i in range(shape[0]):
        for j in range(shape[1]):

            # Check QA cloud shadow bit (3) => bit 0
            if np.bitwise_and(2**3, qa_band[i, j]):
                mask[i, j] += 1

            # Check QA adjacent to cloud/cloud shadow bit (2) => bit 0
            # Note: this line differs from original USGS DSWE ADD
            elif np.bitwise_and(2**2, qa_band[i, j]):
                mask[i, j] += 1

            # Check QA snow bit (4) => bit 1
            if np.bitwise_and(2**4, qa_band[i, j]):
                mask[i, j] += 2

            # Check QA cloud bit (1) => bit 2
            if np.bitwise_and(2**1, qa_band[i, j]):
                mask[i, j] += 4

            if mask[i, j] == 0:
                continue

            masked_interpreted_water_layer[i, j] = 9

    return mask, masked_interpreted_water_layer


def _get_avg_sensing_time(sensing_time_str):
    """
       Compute average sensing time

       Parameters
       ----------
       sensing_time_str: str
              String containing the list of sensing times separated by ";"

       Returns
       -------
       average_sensing_time_string: str
              Average sensing time
    """
    sensing_time_list = [d.strip() for d in
                         sensing_time_str.split(';')]

    if len(sensing_time_list) == 1:
        return sensing_time_list[0]

    timestamp_sum = 0
    for sensing_time in sensing_time_list:
        # datetime parses microseconds but not nanoseconds
        sensing_time_splitted = sensing_time.split('.')
        sensing_time_splitted[1] = sensing_time_splitted[1][0:6]
        sensing_time_microseconds = '.'.join(
            sensing_time_splitted)+'Z'
        dt_object = datetime.datetime.strptime(
            sensing_time_microseconds, "%Y-%m-%dT%H:%M:%S.%fZ")
        timestamp_sum += dt_object.timestamp()
    timestamp_avg = timestamp_sum / len(sensing_time_list)
    datetime_avg = datetime.datetime.fromtimestamp(timestamp_avg)
    datetime_avg_str = datetime_avg.strftime("%Y-%m-%dT%H:%M:%S.%fZ")
    return datetime_avg_str


def _load_hls_from_file(filename, image_dict, offset_dict, scale_dict,
                        dswx_metadata_dict, key,
                        flag_offset_and_scale_inputs, flag_debug = False,
                        band_suffix = None):
    """Load HLS band from file into memory

       Parameters
       ----------
       filename: str
              Filename containing HLS band
       image_dict: dict
              Image dictionary that will store HLS band array
       offset_dict: dict
              Offset dictionary that will store band offset
       scale_dict: dict
              Scale dictionary that will store band scaling factor
       dswx_metadata_dict: dict
              Metadata dictionary that will store band metadata
       key: str
              Name of the band (e.g., "blue", "green", "swir1", etc)
       flag_offset_and_scale_inputs: bool
              Flag to indicate if the band should be offseted and scaled
       flag_debug: bool (optional)
              Flag to indicate if execution is for debug purposes. If so,
              only a subset of the image will be loaded into memory
       band_suffix: str (optional)
              Indicate band suffix that should be removed from file
              name to extract band name

       Returns
       -------
       flag_success : bool
              Flag indicating if band was successfuly loaded into memory
    """
    layer_gdal_dataset = gdal.Open(filename, gdal.GA_ReadOnly)
    if layer_gdal_dataset is None:
        return None

    if 'hls_dataset_name' not in image_dict.keys():
        hls_dataset_name = os.path.splitext(os.path.basename(filename))[0]
        if band_suffix:
            hls_dataset_name = hls_dataset_name.replace(f'.{band_suffix}', '')
        image_dict['hls_dataset_name'] = hls_dataset_name

    offset = 0.0
    scale_factor = 1.

    metadata = layer_gdal_dataset.GetMetadata()

    if 'SPACECRAFT_NAME' not in dswx_metadata_dict.keys():
        for k, v in metadata.items():
            if k.upper() in METADATA_FIELDS_TO_COPY_FROM_HLS_LIST:
                dswx_metadata_dict[k.upper()] = v
            elif (k.upper() == 'LANDSAT_PRODUCT_ID' or
                    k.upper() == 'PRODUCT_URI'):
                dswx_metadata_dict['SENSOR_PRODUCT_ID'] = v
            elif k.upper() == 'SENSING_TIME':
                dswx_metadata_dict['SENSING_TIME'] = \
                    _get_avg_sensing_time(v)
<<<<<<< HEAD
                 
=======

>>>>>>> f72bb13e
        sensor = None

        # HLS Sentinel metadata contain attribute SPACECRAFT_NAME
        if 'SPACECRAFT_NAME' in metadata:
            spacecraft_name = metadata['SPACECRAFT_NAME'].upper()
            if 'SENTINEL' not in spacecraft_name and 'LANDSAT' not in spacecraft_name:
                logger.info(f'ERROR the platform "{spacecraft_name}" is not supported')
                return False

        # HLS Landsat metadata contain attribute SENSOR
        elif 'SENSOR' in metadata:
            sensor = metadata['SENSOR']
            if 'OLI' in sensor:
                spacecraft_name = 'Landsat-8'
            else:
                logger.info(f'ERROR the sensor "{sensor}" is not supported')
                return False

        # Otherwise, could not find HLS Sentinel or Landsat metadata
        else:
            logger.info('ERROR could not determine the platorm from metadata')
            return False

        dswx_metadata_dict['SPACECRAFT_NAME'] = spacecraft_name
        if sensor is not None:
            dswx_metadata_dict['SENSOR'] = sensor
        elif 'SENTINEL' in spacecraft_name:
            dswx_metadata_dict['SENSOR'] = 'MSI'
        else:
            dswx_metadata_dict['SENSOR'] = 'OLI'

    if key == 'qa':
        if flag_debug:
            logger.info('reading in debug mode')
            image_dict[key] = layer_gdal_dataset.ReadAsArray(
                xoff=0, yoff=0, xsize=1000, ysize=1000)
        else:
            image_dict[key] = layer_gdal_dataset.ReadAsArray()
    else:
        for metadata_key, metadata_value in metadata.items():
            if metadata_key == 'add_offset':
                offset = float(metadata_value)
            elif metadata_key == 'scale_factor':
               scale_factor = float(metadata_value)
        if flag_debug:
            logger.info('reading in debug mode')
            image = layer_gdal_dataset.ReadAsArray(
                xoff=0, yoff=0, xsize=1000, ysize=1000)
        else:
            image = layer_gdal_dataset.ReadAsArray()
        if flag_offset_and_scale_inputs:
            image = scale_factor * (np.asarray(image, dtype=np.float32) -
                                    offset)
        image_dict[key] = image

    # save offset and scale factor into corresponding dictionaries
    offset_dict[key] = offset
    scale_dict[key] = scale_factor

    if 'geotransform' not in image_dict.keys():
        image_dict['geotransform'] = \
            layer_gdal_dataset.GetGeoTransform()
        image_dict['projection'] = \
            layer_gdal_dataset.GetProjection()
        band = layer_gdal_dataset.GetRasterBand(1)
        image_dict['fill_data'] = band.GetNoDataValue()
        image_dict['length'] = image_dict[key].shape[0]
        image_dict['width'] = image_dict[key].shape[1]

    return True


def _load_hls_product_v1(filename, image_dict, offset_dict,
                         scale_dict, dswx_metadata_dict,
                         flag_offset_and_scale_inputs,
                         flag_debug = False):
    """Load a HLS (v.1) product (all required bands) from file
       into memory

       Parameters
       ----------
       filename: str
              Filename containing HLS product
       image_dict: dict
              Image dictionary that will store HLS product's arrays
       offset_dict: dict
              Offset dictionary that will store product's offsets
       scale_dict: dict
              Scale dictionary that will store product's scaling factor
       dswx_metadata_dict: dict
              Metadata dictionary that will store product's metadata
       flag_offset_and_scale_inputs: bool
              Flag to indicate if bands should be offseted and scaled
       flag_debug (optional)
              Flag to indicate if execution is for debug purposes. If so,
              only a subset of the product will be loaded into memory

       Returns
       -------
       flag_success : bool
              Flag indicating if band was successfuly loaded into memory
    """
    if isinstance(filename, list):
        filename = filename[0]

    logger.info('loading HLS v.1.x layers:')
    for key in l30_v1_band_dict.keys():

        logger.info(f'    {key}')

        # Sensor is undertermined (first band) or LANDSAT
        if ('SPACECRAFT_NAME' not in dswx_metadata_dict.keys() or
                'LANDSAT' in dswx_metadata_dict['SPACECRAFT_NAME'].upper()):
            band_name = l30_v1_band_dict[key]
        else:
            band_name = s30_v1_band_dict[key]

        band_ref = f'HDF4_EOS:EOS_GRID:"{filename}":Grid:{band_name}'
        success = _load_hls_from_file(band_ref, image_dict, offset_dict,
                                      scale_dict, dswx_metadata_dict,
                                      key, flag_offset_and_scale_inputs,
                                      flag_debug = flag_debug)
        if not success:
            return False

    return True


def _load_hls_product_v2(file_list, image_dict, offset_dict,
                         scale_dict, dswx_metadata_dict,
                         flag_offset_and_scale_inputs, flag_debug = False):
    """Load a HLS (v.2) product (all required bands) from a list of files
       into memory

       Parameters
       ----------
       file_list: str
              File list containing HLS product
       image_dict: dict
              Image dictionary that will store HLS product's arrays
       offset_dict: dict
              Offset dictionary that will store product's offsets
       scale_dict: dict
              Scale dictionary that will store product's scaling factor
       dswx_metadata_dict: dict
              Metadata dictionary that will store product's metadata
       flag_offset_and_scale_inputs: bool
              Flag to indicate if bands should be offseted and scaled
       flag_debug (optional)
              Flag to indicate if execution is for debug purposes. If so,
              only a subset of the product will be loaded into memory

       Returns
       -------
       flag_success : bool
              Flag indicating if band was successfuly loaded into memory
    """
    logger.info('loading HLS v.2.0 layers:')
    for key in l30_v2_band_dict.keys():

        logger.info(f'    {key}')

        # Sensor is undertermined (first band) or LANDSAT
        if ('SPACECRAFT_NAME' not in dswx_metadata_dict.keys() or
                'LANDSAT' in dswx_metadata_dict['SPACECRAFT_NAME'].upper()):
            band_name = l30_v2_band_dict[key]
        else:
            band_name = s30_v2_band_dict[key]

        for filename in file_list:
            if band_name + '.tif' in filename:
                break
        else:
            logger.info(f'ERROR band {key} not found within list of input'
                        ' file(s)')
            return
        success = _load_hls_from_file(filename, image_dict, offset_dict,
                                      scale_dict, dswx_metadata_dict,
                                      key, flag_offset_and_scale_inputs,
                                      flag_debug = flag_debug,
                                      band_suffix = band_name)
        if not success:
            return False

    return True

<<<<<<< HEAD

=======
>>>>>>> f72bb13e
def _get_binary_mask_ctable():
    """
       Get binary mask RGB color table

       Returns
       -------
       binary_mask_ctable : gdal.ColorTable
              Binary mask RGB color table
    """
    # create color table
    binary_mask_ctable = gdal.ColorTable()
    # Masked
    binary_mask_ctable.SetColorEntry(0, (64, 64, 64))
    # Not masked
    binary_mask_ctable.SetColorEntry(1, (255, 255, 255))
    # Black - Fill value
    binary_mask_ctable.SetColorEntry(255, (0, 0, 0, 255))
    return binary_mask_ctable


def _get_binary_water_ctable():
    """Get binary water RGB color table

       Returns
       -------
       binary_water_ctable : gdal.ColorTable
              Binary water RGB color table
    """
    # create color table
    binary_water_ctable = gdal.ColorTable()
    # No water
    binary_water_ctable.SetColorEntry(0, (255, 255, 255))
    # Water
    binary_water_ctable.SetColorEntry(1, (0, 0, 255))
    # Gray - QA masked
    binary_water_ctable.SetColorEntry(9, (127, 127, 127))
    # Black - Fill value
    binary_water_ctable.SetColorEntry(255, (0, 0, 0, 255))
    return binary_water_ctable


def _get_confidence_layer_ctable():
    """
       Get confidence layer RGB color table

       Returns
       -------
       confidence_layer_ctable : gdal.ColorTable
              Confidence layer color table
    """
    # create color table
    confidence_layer_ctable = gdal.ColorTable()
    
    # color gradient from white to blue
    for conf_value in range(101):
        conf_value_255 = int(float(conf_value) * 255 // 100)
        confidence_layer_ctable.SetColorEntry(
            conf_value, (255 - conf_value_255,
                         255 - conf_value_255,
                         255))

    # Gray - QA masked
    confidence_layer_ctable.SetColorEntry(254, (127, 127, 127))

    # Black - Fill value
    confidence_layer_ctable.SetColorEntry(255, (0, 0, 0, 255))
    return confidence_layer_ctable

def _collapse_wtr_classes(interpreted_layer):
    """
       Collapse interpreted layer classes onto final DSWx-HLS
        product WTR classes

       Parameters
       ----------
       interpreted_layer: np.ndarray
              Interpreted layer

       Returns
       -------
       collapsed_interpreted_layer: np.ndarray
              Interpreted layer with collapsed classes
    """
    collapsed_interpreted_layer = np.full_like(interpreted_layer, 255)
    for original_value, new_value in collapse_wtr_classes_dict.items():
        ind = np.where(interpreted_layer == original_value)
        collapsed_interpreted_layer[ind] = new_value
    return collapsed_interpreted_layer


def save_dswx_product(wtr, output_file, dswx_metadata_dict, geotransform,
                      projection, scratch_dir='.', output_files_list = None,
                      description = None,
                      flag_collapse_wtr_classes = FLAG_COLLAPSE_WTR_CLASSES,
                      **dswx_processed_bands):
    """Save DSWx-HLS product

       Parameters
       ----------
       wtr: numpy.ndarray
              Water classification layer WTR
       output_file: str
              Output filename
       dswx_metadata_dict: dict
              Metadata dictionary to be written into the DSWx-HLS product
       geotransform: numpy.ndarray
              Geotransform describing the DSWx-HLS product geolocation
       projection: str
              DSWx-HLS product's projection
       scratch_dir: str (optional)
              Directory for temporary files
       output_files_list: list (optional)
              Mutable list of output files
       description: str (optional)
              Band description
       flag_collapse_wtr_classes: bool
              Collapse interpreted layer water classes following standard
              DSWx-HLS product water classes
       **dswx_processed_bands: dict
              Remaining bands to be included into the DSWx-HLS product
    """
    _makedirs(output_file)
    shape = wtr.shape
    driver = gdal.GetDriverByName("GTiff")

    dswx_processed_bands['wtr'] = wtr

    # translate dswx_processed_bands_keys to band_description_dict keys
    # example: wtr_1 to WTR-1
    dswx_processed_bands_keys = list(dswx_processed_bands.keys())
    dswx_processed_band_names_list = []
    for dswx_processed_bands_key in dswx_processed_bands_keys:
        dswx_processed_band_names_list.append(
            dswx_processed_bands_key.upper().replace('_', '-'))

    # check input arrays different than None
    n_valid_bands = 0
    band_description_dict_keys = list(band_description_dict.keys())
    for i, band_name in enumerate(dswx_processed_band_names_list):
        if band_name not in band_description_dict_keys:
            continue
        if dswx_processed_bands[dswx_processed_bands_keys[i]] is None:
            continue
        n_valid_bands += 1

    if n_valid_bands == 1:
        # save interpreted layer (single band)
        nbands = 1
    else:
        # save DSWx product
        nbands = len(band_description_dict.keys())

    gdal_ds = driver.Create(output_file, shape[1], shape[0], nbands, gdal.GDT_Byte)
    gdal_ds.SetMetadata(dswx_metadata_dict)
    gdal_ds.SetGeoTransform(geotransform)
    gdal_ds.SetProjection(projection)

    for band_index, (band_name, description_from_dict) in enumerate(
            band_description_dict.items()):

        # check if band is in the list of processed bands
        if band_name in dswx_processed_band_names_list:

            # index using processed key from band name (e.g., WTR-1 to wtr_1)
            band_array = dswx_processed_bands[
                band_name.replace('-', '_').lower()]
        else:
            logger.warning(f'layer not found "{band_name}".')
            band_array = None

        # if band is not in the list of processed bands or it's None
        if band_array is None:
            band_array = np.zeros_like(wtr)

        gdal_band = gdal_ds.GetRasterBand(band_index + 1)
<<<<<<< HEAD
=======

>>>>>>> f72bb13e
        if band_name in collapsable_layers_list and flag_collapse_wtr_classes:
            band_array = _collapse_wtr_classes(band_array)

        gdal_band.WriteArray(band_array)
        gdal_band.SetNoDataValue(255)
        if n_valid_bands == 1:
            # set color table and color interpretation
            dswx_ctable = _get_interpreted_dswx_ctable()
            gdal_band.SetRasterColorTable(dswx_ctable)
            gdal_band.SetRasterColorInterpretation(
                gdal.GCI_PaletteIndex)
        if description is not None:
            gdal_band.SetDescription(description)
        else:
            gdal_band.SetDescription(description_from_dict)
        gdal_band.FlushCache()
        gdal_band = None
        if n_valid_bands == 1:
            break

    gdal_ds.FlushCache()
    gdal_ds = None

    save_as_cog(output_file, scratch_dir, logger)

    if output_files_list is not None:
        output_files_list.append(output_file)
    logger.info(f'file saved: {output_file}')


def save_cloud_mask(mask, output_file, dswx_metadata_dict, geotransform, projection,
                    description = None, scratch_dir = '.', output_files_list = None):
    """Save DSWx-HLS cloud/cloud-mask layer

       Parameters
       ----------
       mask: numpy.ndarray
              Cloud/cloud-shadow layer
       output_file: str
              Output filename
       dswx_metadata_dict: dict
              Metadata dictionary to be written into the output file
       geotransform: numpy.ndarray
              Geotransform describing the output file geolocation
       projection: str
              Output file's projection
       description: str (optional)
              Band description
       scratch_dir: str (optional)
              Temporary directory
       output_files_list: list (optional)
              Mutable list of output files
    """
    _makedirs(output_file)
    shape = mask.shape
    driver = gdal.GetDriverByName("GTiff")
    gdal_ds = driver.Create(output_file, shape[1], shape[0], 1, gdal.GDT_Byte)
    gdal_ds.SetMetadata(dswx_metadata_dict)
    gdal_ds.SetGeoTransform(geotransform)
    gdal_ds.SetProjection(projection)
    mask_band = gdal_ds.GetRasterBand(1)
    mask_band.WriteArray(mask)
    mask_band.SetNoDataValue(255)

    # set color table and color interpretation
    mask_ctable = _get_cloud_mask_ctable()
    mask_band.SetRasterColorTable(mask_ctable)
    mask_band.SetRasterColorInterpretation(
        gdal.GCI_PaletteIndex)

    if description is not None:
        mask_band.SetDescription(description)

    gdal_ds.FlushCache()
    gdal_ds = None

    save_as_cog(output_file, scratch_dir, logger)

    if output_files_list is not None:
        output_files_list.append(output_file)
    logger.info(f'file saved: {output_file}')


def _save_binary_water(binary_water_layer, output_file, dswx_metadata_dict,
                       geotransform, projection, description = None,
                       scratch_dir = '.', output_files_list = None):
    """Save DSWx-HLS binary water layer

       Parameters
       ----------
       binary_water_layer: numpy.ndarray
              Binary water layer
       output_file: str
              Output filename
       dswx_metadata_dict: dict
              Metadata dictionary to be written into the output file
       geotransform: numpy.ndarray
              Geotransform describing the output file geolocation
       projection: str
              Output file's projection
       description: str (optional)
              Band description
       scratch_dir: str (optional)
              Temporary directory
       output_files_list: list (optional)
              Mutable list of output files
    """
    _makedirs(output_file)
    shape = binary_water_layer.shape
    driver = gdal.GetDriverByName("GTiff")
    gdal_ds = driver.Create(output_file, shape[1], shape[0], 1, gdal.GDT_Byte)
    gdal_ds.SetMetadata(dswx_metadata_dict)
    gdal_ds.SetGeoTransform(geotransform)
    gdal_ds.SetProjection(projection)
    binary_water_band = gdal_ds.GetRasterBand(1)
    binary_water_band.WriteArray(binary_water_layer)
    binary_water_band.SetNoDataValue(255)

    # set color table and color interpretation
    binary_water_ctable = _get_binary_water_ctable()
    binary_water_band.SetRasterColorTable(binary_water_ctable)
    binary_water_band.SetRasterColorInterpretation(
        gdal.GCI_PaletteIndex)

    if description is not None:
        binary_water_band.SetDescription(description)

    gdal_ds.FlushCache()
    gdal_ds = None

    save_as_cog(output_file, scratch_dir, logger)

    if output_files_list is not None:
        output_files_list.append(output_file)
    logger.info(f'file saved: {output_file}')


def _save_array(input_array, output_file, dswx_metadata_dict, geotransform,
                projection, description = None, scratch_dir = '.',
                output_files_list = None, output_dtype = gdal.GDT_Byte,
                ctable = None, no_data_value = None):
    """Save a generic DSWx-HLS layer (e.g., diagnostic layer, shadow layer, etc.)

       Parameters
       ----------
       input_array: numpy.ndarray
              DSWx-HLS layer to be saved
       output_file: str
              Output filename
       dswx_metadata_dict: dict
              Metadata dictionary to be written into the output file
       geotransform: numpy.ndarray
              Geotransform describing the output file geolocation
       projection: str
              Output file's projection
       description: str (optional)
              Band description
       scratch_dir: str (optional)
              Temporary directory
       output_files_list: list (optional)
              Mutable list of output files
       output_dtype: gdal.DataType
              GDAL data type
       ctable: GDAL ColorTable object
              GDAL ColorTable object
       no_data_value: numeric
              No data value
    """
    _makedirs(output_file)
    shape = input_array.shape
    driver = gdal.GetDriverByName("GTiff")
    gdal_ds = driver.Create(output_file, shape[1], shape[0], 1, output_dtype)
    gdal_ds.SetMetadata(dswx_metadata_dict)
    gdal_ds.SetGeoTransform(geotransform)
    gdal_ds.SetProjection(projection)
    raster_band = gdal_ds.GetRasterBand(1)
    raster_band.WriteArray(input_array)
    if no_data_value is not None:
        raster_band.SetNoDataValue(no_data_value)

    if description is not None:
        raster_band.SetDescription(description)

    if ctable is not None:
        raster_band.SetRasterColorTable(ctable)
        raster_band.SetRasterColorInterpretation(
                gdal.GCI_PaletteIndex)

    gdal_ds.FlushCache()
    gdal_ds = None

    save_as_cog(output_file, scratch_dir, logger)

    if output_files_list is not None:
        output_files_list.append(output_file)
    logger.info(f'file saved: {output_file}')

def _makedirs(input_file):
    output_dir = os.path.dirname(input_file)
    if not output_dir:
        return
    os.makedirs(output_dir, exist_ok=True)


def _save_output_rgb_file(red, green, blue, output_file,
                          offset_dict, scale_dict,
                          flag_offset_and_scale_inputs,
                          dswx_metadata_dict,
                          geotransform, projection,
                          invalid_ind = None, scratch_dir='.',
                          output_files_list = None,
                          flag_infrared = False):
    """Save the a three-band reflectance-layer (RGB or infrared RGB) GeoTIFF

       Parameters
       ----------
       red: numpy.ndarray
              Red reflectance layer
       green: numpy.ndarray
              Green reflectance layer
       blue: numpy.ndarray
              Blue reflectance layer
       output_file: str
              Output filename
       offset_dict: dict
              Offset dictionary that stores band offsets
       scale_dict: dict
              Scale dictionary that stores bands scaling factor
       flag_offset_and_scale_inputs: bool
              Flag to indicate if the band has been already offseted and scaled
       dswx_metadata_dict: dict
              Metadata dictionary to be written into the output file
       geotransform: numpy.ndarray
              Geotransform describing the output file geolocation
       projection: str
              Output file's projection
       invalid_ind: list
              List of invalid indices to be set to NaN
       output_files_list: list (optional)
              Mutable list of output files
       scratch_dir: str (optional)
              Temporary directory
       flag_infrared: bool
              Flag to indicate if layer represents infrared reflectance,
              i.e., Red, NIR, and SWIR-1
    """
    _makedirs(output_file)
    shape = blue.shape
    driver = gdal.GetDriverByName("GTiff")
    gdal_dtype = GDT_Float32
    gdal_ds = driver.Create(output_file, shape[1], shape[0], 3, gdal_dtype)
    gdal_ds.SetMetadata(dswx_metadata_dict)
    gdal_ds.SetGeoTransform(geotransform)
    gdal_ds.SetProjection(projection)

    # HLS images were not yet corrected for offset and scale factor
    if not flag_offset_and_scale_inputs:

        if not flag_infrared:
            red_key = 'red'
            green_key = 'green'
            blue_key = 'blue'
        else:
            red_key = 'swir1'
            green_key = 'nir'
            blue_key = 'red'

        red = scale_dict[red_key] * (np.asarray(red, dtype=np.float32) -
                                   offset_dict[red_key])

        green = scale_dict[green_key] * (np.asarray(green, dtype=np.float32) -
                                       offset_dict[green_key])

        blue = scale_dict[blue_key] * (np.asarray(blue, dtype=np.float32) -
                                     offset_dict[blue_key])

    if invalid_ind is not None:
        red[invalid_ind] = np.nan
        green[invalid_ind] = np.nan
        blue[invalid_ind] = np.nan

    # Save red band
    gdal_ds.GetRasterBand(1).WriteArray(red)

    # Save green band
    gdal_ds.GetRasterBand(2).WriteArray(green)

    # Save blue band
    gdal_ds.GetRasterBand(3).WriteArray(blue)

    gdal_ds.FlushCache()
    gdal_ds = None

    save_as_cog(output_file, scratch_dir, logger)

    if output_files_list is not None:
        output_files_list.append(output_file)
    logger.info(f'file saved: {output_file}')


def get_projection_proj4(projection):
    """Return projection in proj4 format

       projection : str
              Projection

       Returns
       -------
       projection_proj4 : str
              Projection in proj4 format
    """
    srs = osr.SpatialReference()
    if projection.upper() == 'WGS84':
        srs.SetWellKnownGeogCS(projection)
    else:
        srs.ImportFromProj4(projection)
    projection_proj4 = srs.ExportToProj4()
    projection_proj4 = projection_proj4.strip()
    return projection_proj4


def _relocate(input_file, geotransform, projection,
              length, width, scratch_dir = '.',
              resample_algorithm='nearest',
              relocated_file=None, margin_in_pixels=0,
<<<<<<< HEAD
              temp_files_list=None):
=======
              temp_files_list = None):
>>>>>>> f72bb13e
    """Relocate/reproject a file (e.g., landcover or DEM) based on geolocation
       defined by a geotransform, output dimensions (length and width)
       and projection

       Parameters
       ----------
       input_file: str
              Input filename
       geotransform: numpy.ndarray
              Geotransform describing the output file geolocation
       projection: str
              Output file's projection
       length: int
              Output length before adding the margin defined by
              `margin_in_pixels`
       width: int
              Output width before adding the margin defined by
              `margin_in_pixels`
       scratch_dir: str (optional)
              Temporary directory
       resample_algorithm: str
              Resample algorithm
       relocated_file: str
              Relocated file (output file)
       margin_in_pixels: int
              Margin in pixels (default: 0)
       temp_files_list: list (optional)
              Mutable list of temporary files

       Returns
       -------
       relocated_array : numpy.ndarray
              Relocated array
    """
    dy = geotransform[5]
    dx = geotransform[1]
    y0 = geotransform[3] - margin_in_pixels * dy
    x0 = geotransform[0] - margin_in_pixels * dx

    yf = y0 + (length + 2 * margin_in_pixels) * dy
    xf = x0 + (width + 2 * margin_in_pixels) * dx

    dstSRS = get_projection_proj4(projection)

    if relocated_file is None:
        relocated_file = tempfile.NamedTemporaryFile(
                    dir=scratch_dir, suffix='.tif').name
        logger.info(f'relocating file: {input_file} to'
                    f' temporary file: {relocated_file}')
        if temp_files_list is not None:
            temp_files_list.append(relocated_file)
    else:
        logger.info(f'relocating file: {input_file} to'
                    f' file: {relocated_file}')

    _makedirs(relocated_file)

    gdal.Warp(relocated_file, input_file, format='GTiff',
              dstSRS=dstSRS,
              outputBounds=[x0, yf, xf, y0], multithread=True,
              xRes=dx, yRes=abs(dy), resampleAlg=resample_algorithm,
              errorThreshold=0)

    gdal_ds = gdal.Open(relocated_file, gdal.GA_ReadOnly)
    relocated_array = gdal_ds.ReadAsArray()
    del gdal_ds

    return relocated_array

def _deep_update(main_dict, update_dict):
    """Update input dictionary with a second (update) dictionary
    https://stackoverflow.com/questions/3232943/update-value-of-a-nested-dictionary-of-varying-depth

       Parameters
       ----------
       main_dict: dict
              Input dictionary
       update_dict: dict
              Update dictionary

       Returns
       -------
       updated_dict : dict
              Updated dictionary
    """
    for key, val in update_dict.items():
        if isinstance(val, dict):
            main_dict[key] = _deep_update(main_dict.get(key, {}), val)
        else:
            main_dict[key] = val

    # return updated main_dict
    return main_dict


def parse_runconfig_file(user_runconfig_file = None, args = None):
    """
    Parse run configuration file updating an argument
    (argparse.Namespace) and an HlsThresholds object

       Parameters
       ----------
       user_runconfig_file: str (optional)
              Run configuration (runconfig) filename
       args: argparse.Namespace (optional)
              Argument object
    """
    bin_dirname = os.path.dirname(__file__)
    source_dirname = os.path.split(bin_dirname)[0]
    default_runconfig_file = f'{source_dirname}/proteus/defaults/dswx_hls.yaml'

    logger.info(f'Default runconfig file: {default_runconfig_file}')

    yaml_schema = f'{source_dirname}/proteus/schemas/dswx_hls.yaml'
    logger.info(f'YAML schema: {yaml_schema}')

    schema = yamale.make_schema(yaml_schema, parser='ruamel')

    # parse default config
    parser = ruamel_yaml(typ='safe')
    with open(default_runconfig_file, 'r') as f:
        default_runconfig = parser.load(f)

    if user_runconfig_file is not None:
        if not os.path.isfile(user_runconfig_file):
            error_msg = f'ERROR invalid file {user_runconfig_file}'
            logger.info(error_msg)
            raise Exception(error_msg)

        logger.info(f'Input runconfig file: {user_runconfig_file}')

        data = yamale.make_data(user_runconfig_file, parser='ruamel')

        logger.info(f'Validating runconfig file: {user_runconfig_file}')
        yamale.validate(schema, data)

        # parse user config
        with open(user_runconfig_file) as f_yaml:
            user_runconfig = parser.load(f_yaml)

        # copy user suppiled config into default config
        runconfig = _deep_update(default_runconfig, user_runconfig)

    else:
        runconfig = default_runconfig

    hls_thresholds = HlsThresholds()
    hls_thresholds_user = runconfig['runconfig']['groups']['hls_thresholds']

    # copy runconfig parameters from dictionary
    if hls_thresholds_user is not None:
        logger.info('HLS thresholds:')
        for key in hls_thresholds_user.keys():
            logger.info(f'     {key}: {hls_thresholds_user[key]}')
            hls_thresholds.__setattr__(key, hls_thresholds_user[key])

    if args is None:
        return hls_thresholds

    input_file_path = runconfig['runconfig']['groups']['input_file_group'][
        'input_file_path']

    ancillary_ds_group = runconfig['runconfig']['groups'][
        'dynamic_ancillary_file_group']

    product_path_group = runconfig['runconfig']['groups'][
        'product_path_group']

    if 'dem_file' not in ancillary_ds_group:
        dem_file = None
    else:
        dem_file = ancillary_ds_group['dem_file']

    if 'landcover_file' not in ancillary_ds_group:
        landcover_file = None
    else:
        landcover_file = ancillary_ds_group['landcover_file']

    if 'worldcover_file' not in ancillary_ds_group:
        worldcover_file = None
    else:
        worldcover_file = ancillary_ds_group[
            'worldcover_file']

    scratch_dir = product_path_group['scratch_path']
    output_directory = product_path_group['output_dir']
    product_id = product_path_group['product_id']

    if (input_file_path is not None and len(input_file_path) == 1 and
            os.path.isdir(input_file_path[0])):
        logger.info(f'input HLS files directory: {input_file_path[0]}')
        input_list = glob.glob(os.path.join(input_file_path[0], '*.tif'))
        args.input_list = input_list
    elif input_file_path is not None:
        input_list = input_file_path
        args.input_list = input_list

    # update args with runconfig parameters listed below
    variables_to_update_dict = {
        'dem_file': dem_file,
        'landcover_file': landcover_file,
        'worldcover_file': worldcover_file,
        'scratch_dir': scratch_dir,
        'product_id': product_id}

    for var_name, runconfig_file in variables_to_update_dict.items():
        user_file = getattr(args, var_name)
        if user_file is not None and runconfig_file is not None:
            logger.warning(f'command line {var_name} "{user_file}"'
                f' has precedence over runconfig {var_name}'
                f' "{runconfig_file}".')
        elif user_file is None:
            setattr(args, var_name, runconfig_file)

    # If user runconfig was not provided, return
    if user_runconfig_file is None:
        return hls_thresholds

    # Save layers
    if product_id is None:
        product_id = 'dswx_hls'
    for i, (layer_name, args_name) in \
            enumerate(layer_names_to_args_dict.items()):
        layer_number = i + 1
        layer_var_name = layer_name.lower().replace('-', '_')
        runconfig_field = f'save_{layer_var_name}'

        flag_save_layer = product_path_group[runconfig_field]
        arg_name = layer_names_to_args_dict[layer_name]

        # user (command-line interface) layer filename
        user_layer_file = getattr(args, arg_name)

        # runconfig layer filename
        product_basename = (f'{product_id}_v{PRODUCT_VERSION}_B{layer_number:02}'
                            f'_{layer_name}.tif')
        runconfig_layer_file = os.path.join(output_directory,
                                            product_basename)

        if user_layer_file is not None and flag_save_layer:
            logger.warning(f'command line {arg_name} "{user_layer_file}" has'
                           f' precedence over runconfig {arg_name}'
                           f' "{runconfig_layer_file}".')
            continue

        if user_layer_file is not None or not flag_save_layer:
            continue

        setattr(args, args_name, runconfig_layer_file)

    return hls_thresholds

def _get_dswx_metadata_dict(product_id):
    """Create and return metadata dictionary

       Parameters
       ----------
       output_file: str
              Output filename

       Returns
       -------
       dswx_metadata_dict : collections.OrderedDict
              Metadata dictionary
    """
    dswx_metadata_dict = OrderedDict()

    # identification


    dswx_metadata_dict['PRODUCT_ID'] = product_id
    dswx_metadata_dict['PRODUCT_VERSION'] = PRODUCT_VERSION
    dswx_metadata_dict['PROJECT'] = 'OPERA'
    dswx_metadata_dict['LEVEL'] = '3'
    dswx_metadata_dict['PRODUCT_TYPE'] = 'DSWx'
    dswx_metadata_dict['PRODUCT_SOURCE'] = 'HLS'

    # save datetime 'YYYY-MM-DD HH:MM:SS'
    dswx_metadata_dict['PROCESSING_DATETIME'] = \
        datetime.datetime.now().strftime("%Y-%m-%dT%H:%M:%S.%fZ")

    return dswx_metadata_dict

def _populate_dswx_metadata_datasets(dswx_metadata_dict, hls_dataset,
                                     dem_file=None, landcover_file=None,
                                     worldcover_file=None):
    """Populate metadata dictionary with input files

       Parameters
       ----------
       dswx_metadata_dict : collections.OrderedDict
              Metadata dictionary
       hls_dataset: str
              HLS dataset name
       dem_file: str
              DEM filename
       landcover_file: str
              Landcover filename
       worldcover_file: str
              Built-up cover fraction filename
    """

    # input datasets
    dswx_metadata_dict['HLS_DATASET'] = hls_dataset
    dswx_metadata_dict['DEM_FILE'] = dem_file if dem_file else '(not provided)'
    dswx_metadata_dict['LANDCOVER_FILE'] = \
        landcover_file if landcover_file else '(not provided)'
    dswx_metadata_dict['WORLDCOVER_FILE'] = \
        worldcover_file if worldcover_file \
                                     else '(not provided)'

class Logger(object):
    """
    Class to redirect stdout and stderr to the logger
    """
    def __init__(self, logger, level, prefix=''):
       """
       Class constructor
       """
       self.logger = logger
       self.level = level
       self.prefix = prefix
       self.buffer = ''

    def write(self, message):

        # Add message to the buffer until "\n" is found
        if '\n' not in message:
            self.buffer += message
            return

        message = self.buffer + message

        # check if there is any character after the last \n
        # if so, move it to the buffer
        message_list = message.split('\n')
        if not message.endswith('\n'):
            self.buffer = message_list[-1]
            message_list = message_list[:-1]
        else:
            self.buffer = ''

        # print all characters before the last \n
        for line in message_list:
            if not line:
                continue
            self.logger.log(self.level, self.prefix + line)

    def flush(self):
        self.logger.log(self.level, self.buffer)
        self.buffer = ''


class Logger(object):
    """
    Class to redirect stdout and stderr to the logger
    """
    def __init__(self, logger, level, prefix=''):
       """
       Class constructor
       """
       self.logger = logger
       self.level = level
       self.prefix = prefix
       self.buffer = ''

    def write(self, message):

        # Add message to the buffer until "\n" is found
        if '\n' not in message:
            self.buffer += message
            return

        message = self.buffer + message

        # check if there is any character after the last \n
        # if so, move it to the buffer
        message_list = message.split('\n')
        if not message.endswith('\n'):
            self.buffer = message_list[-1]
            message_list = message_list[:-1]
        else:
            self.buffer = ''

        # print all characters before the last \n
        for line in message_list:
            if not line:
                continue
            self.logger.log(self.level, self.prefix + line)

    def flush(self):
        self.logger.log(self.level, self.buffer)
        self.buffer = ''


def create_logger(log_file, full_log_formatting=None):
    """Create logger object for a log file

       Parameters
       ----------
       log_file: str
              Log file
       full_log_formatting : bool
              Flag to enable full formatting of logged messages

       Returns
       -------
       logger : logging.Logger
              Logger object
    """
    # create logger
    logger.setLevel(logging.DEBUG)

    # create console handler and set level to debug
    ch = logging.StreamHandler()
    ch.setLevel(logging.DEBUG)

    # create formatter
    # configure full log format, if enabled
    if full_log_formatting:
        msgfmt = ('%(asctime)s.%(msecs)03d, %(levelname)s, DSWx-HLS, '
                  '%(module)s, 999999, %(pathname)s:%(lineno)d, "%(message)s"')

        formatter = logging.Formatter(msgfmt, "%Y-%m-%d %H:%M:%S")
    else:
        formatter = logging.Formatter('%(message)s')

    # add formatter to ch
    ch.setFormatter(formatter)

    # add ch to logger
    logger.addHandler(ch)

    if log_file:
        file_handler = logging.FileHandler(log_file)

        file_handler.setFormatter(formatter)

        # add file handler to logger
        logger.addHandler(file_handler)

    sys.stdout = Logger(logger, logging.INFO)
    sys.stderr = Logger(logger, logging.ERROR, prefix='[StdErr] ')
<<<<<<< HEAD

    return logger
=======
>>>>>>> f72bb13e

    return logger

def _compute_hillshade(dem_file, scratch_dir, sun_azimuth_angle,
                      sun_elevation_angle, temp_files_list = None):
    """Compute hillshade using GDAL's DEMProcessing() function

       Parameters
       ----------
       dem_file: str
              DEM filename
       scratch_dir: str
              Scratch directory
       sun_azimuth_angle: float
              Sun azimuth angle
       sun_elevation_angle: float
              Sun elevation angle
       temp_files_list: list (optional)
              Mutable list of temporary files

       Returns
       -------
       hillshade : numpy.ndarray
              Hillshade
    """
    shadow_layer_file = tempfile.NamedTemporaryFile(
        dir=scratch_dir, suffix='.tif').name
    if temp_files_list is not None:
        temp_files_list.append(shadow_layer_file)

    gdal.DEMProcessing(shadow_layer_file, dem_file, "hillshade",
                      azimuth=sun_azimuth_angle,
                      altitude=sun_elevation_angle)
    gdal_ds = gdal.Open(shadow_layer_file, gdal.GA_ReadOnly)
    hillshade = gdal_ds.ReadAsArray()
    del gdal_ds
    return hillshade


<<<<<<< HEAD
def _compute_slope(dem, sun_azimuth_angle, sun_elevation_angle,
                   pixel_spacing_x = 30, pixel_spacing_y = 30):
    sun_azimuth = np.radians(sun_azimuth_angle)
    sun_zenith_degrees = 90 - sun_elevation_angle
    sun_zenith = np.radians(sun_zenith_degrees)

    target_to_sun_unit_vector = [np.sin(sun_azimuth) * np.sin(sun_zenith),
                                 np.cos(sun_azimuth) * np.sin(sun_zenith),
                                 np.cos(sun_zenith)]
    
    gradient_h = np.gradient(dem)
    terrain_normal_vector = [-gradient_h[1] / pixel_spacing_x,
                             -gradient_h[0] / - abs(pixel_spacing_y),
                             1]

    normalization_factor = np.sqrt(terrain_normal_vector[0] ** 2 +
                                   terrain_normal_vector[1] ** 2 + 1)

    local_inc_angle = np.arccos(
        (terrain_normal_vector[0] * target_to_sun_unit_vector[0] +
         terrain_normal_vector[1] * target_to_sun_unit_vector[1] +
         terrain_normal_vector[2] * target_to_sun_unit_vector[2]) /
         normalization_factor)

    local_inc_angle_degrees = np.degrees(local_inc_angle)
        
    # TODO improve masking

    shaded_relief = 1.0 / np.tan(local_inc_angle)

    # shaded relief should not have negative values (e.g., local-inc > 90)
    clip_min = 0
    clip_max = None
    shaded_relief = np.clip(shaded_relief, clip_min, clip_max)

    '''
    slope_x_degrees = np.degrees(
        np.arctan(gradient_h[1] / pixel_spacing_x))
    slope_y_degrees = np.degrees(
        np.arctan(gradient_h[0] / - abs(pixel_spacing_y)))
    '''

    directional_slope_angle = np.degrees(np.arctan(
        terrain_normal_vector[0] * np.sin(sun_azimuth) +
        terrain_normal_vector[1] * np.cos(sun_azimuth)))

    geometry_dict = {}
    geometry_dict['local_inc_angle'] = local_inc_angle_degrees
    geometry_dict['shaded_relief'] = shaded_relief
    # geometry_dict['slope_x_degrees'] = slope_x_degrees
    # geometry_dict['slope_y_degrees'] = slope_y_degrees
    # geometry_dict['directional_slope'] = directional_slope
    geometry_dict['directional_slope_angle'] = directional_slope_angle
    geometry_dict['backslope_mask'] = directional_slope_angle < -5
    geometry_dict['flat_slope_mask'] = np.abs(directional_slope_angle) >= 5
    geometry_dict['not_flat_slope_mask'] = ((np.abs(directional_slope_angle) >= 5) &
                                            (np.abs(local_inc_angle_degrees -
                                                    sun_zenith_degrees) >= 5))
    geometry_dict['foreslope_mask'] = directional_slope_angle >= 5
    geometry_dict['low_local_inc_angle_mask'] = local_inc_angle_degrees <= 40
    geometry_dict['shadow_mask'] = (geometry_dict['low_local_inc_angle_mask'] |
                                    (~ geometry_dict['backslope_mask']))

    return geometry_dict

def _plot_geometry(ref_image, ref_value, ref_str, not_flat_mask, red, green, blue,
                   nir, swir1, swir2, qa,
                   invalid_ind, scale_dict, offset_dict,
                   geotransform, projection, flag_offset_and_scale_inputs,
                   dswx_metadata_dict, output_dir, scratch_dir, flag_db=False,
                   multiplicative_model=None, shadows_only=True):

    if multiplicative_model is None:
        multiplicative_model = not flag_db

    import plant
    import scipy


    rgb_file = os.path.join(output_dir, 'shadow_mask',
                            f'2_original_nir_swir1_swir2_{ref_str}.tif')
    _save_output_rgb_file(nir, swir1, swir2, 
                          rgb_file, offset_dict, scale_dict,
                          flag_offset_and_scale_inputs,
                          dswx_metadata_dict,
                          geotransform, projection,
                          invalid_ind=invalid_ind,
                          scratch_dir=scratch_dir)

    red = scale_dict['red'] * (np.asarray(red, dtype=np.float32) -
                               offset_dict['red'])
    green = scale_dict['green'] * (np.asarray(green, dtype=np.float32) -
                               offset_dict['green'])
    blue = scale_dict['blue'] * (np.asarray(blue, dtype=np.float32) -
                               offset_dict['blue'])
    nir = scale_dict['nir'] * (np.asarray(nir, dtype=np.float32) -
                               offset_dict['nir'])
    swir1 = scale_dict['swir1'] * (np.asarray(swir1, dtype=np.float32) -
                               offset_dict['swir1'])
    swir2 = scale_dict['swir2'] * (np.asarray(swir2, dtype=np.float32) -
                               offset_dict['swir2'])

    # Masking out invalid pixels
    not_flat_mask[invalid_ind] = 0

    # Q/A masking
    qa_invalid_ind = np.where((qa % 64) != 0)
    not_flat_mask[qa_invalid_ind] = 0
    '''
    red[qa_invalid_ind] = np.nan
    green[qa_invalid_ind] = np.nan
    blue[qa_invalid_ind] = np.nan
    nir[qa_invalid_ind] = np.nan
    swir1[qa_invalid_ind] = np.nan
    swir2[qa_invalid_ind] = np.nan
    ref_image[qa_invalid_ind] = np.nan

    rgb_file = os.path.join(output_dir, 'shadow_mask',
                            f'1_original_cloud_masked_rgb_{ref_str}.tif')
    _save_output_rgb_file(red, green, blue, 
                          rgb_file, offset_dict, scale_dict,
                          flag_offset_and_scale_inputs,
                          dswx_metadata_dict,
                          geotransform, projection,
                          invalid_ind=invalid_ind,
                          scratch_dir=scratch_dir)

    rgb_file = os.path.join(output_dir, 'shadow_mask',
                            f'2_original_cloud_masked_nir_swir1_swir2_{ref_str}.tif')

    _save_output_rgb_file(nir, swir1, swir2, 
                          rgb_file, offset_dict, scale_dict,
                          flag_offset_and_scale_inputs,
                          dswx_metadata_dict,
                          geotransform, projection,
                          invalid_ind=invalid_ind,
                          scratch_dir=scratch_dir)
    '''

    # Binary erosion
    not_flat_mask = scipy.ndimage.morphology.binary_erosion(not_flat_mask)

    if flag_db:
        min_db = -50
        red = np.clip(20*np.log10(red), min_db, None)
        green = np.clip(20*np.log10(green), min_db, None)
        blue = np.clip(20*np.log10(blue), min_db, None)
        nir = np.clip(20*np.log10(nir), min_db, None)
        swir1 = np.clip(20*np.log10(swir1), min_db, None)
        swir2 = np.clip(20*np.log10(swir2), min_db, None)

    '''
    dummy_offset_dict = {}
    dummy_offset_dict['red'] = 0
    dummy_offset_dict['green'] = 0
    dummy_offset_dict['blue'] = 0
    dummy_offset_dict['nir'] = 0
    dummy_offset_dict['swir1'] = 0
    dummy_offset_dict['swir2'] = 0

    dummy_scale_dict = {}
    dummy_scale_dict['red'] = 1
    dummy_scale_dict['green'] = 1
    dummy_scale_dict['blue'] = 1
    dummy_scale_dict['nir'] = 1
    dummy_scale_dict['swir1'] = 1
    dummy_scale_dict['swir2'] = 1
    '''


    red = plant.PlantImage(red, name='Red')
    red_orig = plant.PlantImage(red, name='Red')
    green = plant.PlantImage(green, name='Green')
    blue = plant.PlantImage(blue, name='Blue')
    nir = plant.PlantImage(nir, name='NIR')
    swir1 = plant.PlantImage(swir1, name='SWIR-1')
    swir2 = plant.PlantImage(swir2, name='SWIR-2')
    ref_image_obj = plant.PlantImage(ref_image, name=ref_str)

    display_kwargs = {}
    if 'shaded_relief' in ref_str:
        display_kwargs['xmin'] = 0
        display_kwargs['xmax'] = 6

    # trendplot (RGB)
    shadow_mask_plot_file = os.path.join(
        output_dir, 'shadow_mask', f'4_trendplot_rgb_vs_{ref_str}.png')
    ret = plant.display(ref_image_obj, red, green, blue, output_file=shadow_mask_plot_file,
                  mask_in=not_flat_mask, ffit='poly4', mean=True,
                  trendplot=True, force=True,
                  title=f'RGB reflectance vs {ref_str} angle', no_show=True,
                  **display_kwargs)


    # density plots (RGB)
    shadow_mask_plot_file = os.path.join(
        output_dir, 'shadow_mask', f'3_density_plot_red_vs_{ref_str}.png')
    plant.display(ref_image_obj, red, output_file=shadow_mask_plot_file,
                  density=True, mask_in=not_flat_mask, force=True, no_show=True,
                  title=f'Red reflectance vs {ref_str} angle', **display_kwargs)
    shadow_mask_plot_file = os.path.join(
        output_dir, 'shadow_mask', f'3_density_plot_green_vs_{ref_str}.png')
    plant.display(ref_image_obj, green, output_file=shadow_mask_plot_file,
                  density=True, mask_in=not_flat_mask, force=True, no_show=True,
                  title=f'Green reflectance vs {ref_str} angle', **display_kwargs)
    shadow_mask_plot_file = os.path.join(
        output_dir, 'shadow_mask', f'3_density_plot_blue_vs_{ref_str}.png')
    plant.display(ref_image_obj, blue, output_file=shadow_mask_plot_file,
                  density=True, mask_in=not_flat_mask, force=True, no_show=True,
                  title=f'Blue reflectance vs {ref_str} angle', **display_kwargs)

    # RGB-color composite
    image_list = []
    # shaded_relief_list = []
    for i, image_obj in enumerate([red, green, blue]):
        coeffs = ret.function_fit_dict['coeffs'][i]
        print('poly-fit coefficient: ', coeffs)

        # x = local-inc angle
        x = ref_image
        y = np.zeros_like(image_obj.image)

        # x_ref is the sun zenith (local-inc angle to the vertical)
        x_ref = ref_value
        y_ref = 0
 
        for i, coeff in enumerate(coeffs):
            y += coeff * (x ** i)
            y_ref += coeff * (x_ref ** i)

        '''
        print('line-fit coefficient: ', ret.linefit_dict['coeffs'][i])
        offset, slope = ret.linefit_dict['coeffs'][i]
        print('line-fit r2: ', ret.linefit_dict['r2'][i])
        print('line-fit RMSE: ', ret.linefit_dict['rmse'][i])
        image = image_obj.image - slope * (ref_image - ref_value)
        # shaded_relief_list.append(slope * (ref_image - ref_value))
        '''
        # shaded_relief_list.append(y)
        if shadows_only:
            # ind = np.where(y > y_ref)
            ind = np.where(ref_image < ref_value)
            y[ind] = y_ref
        if multiplicative_model:
            image = (image_obj.image / y) * y_ref
        else:
            image = image_obj.image - y + y_ref
        image = np.clip(image, 0, None)
        if flag_db:
            image = 10 ** (image/20)
        image_list.append(image)

    # prepare output RGB
    red = (image_list[0] + offset_dict['red']) / scale_dict['red']
    green = (image_list[1] + offset_dict['green']) / scale_dict['green']
    blue = (image_list[2] + offset_dict['blue']) / scale_dict['blue']

    rgb_file = os.path.join(output_dir, 'shadow_mask',
                            f'1_scaled_rgb_{ref_str}.tif')
    _save_output_rgb_file(red, green, blue, 
                          rgb_file, offset_dict, scale_dict,
                          flag_offset_and_scale_inputs,
                          dswx_metadata_dict,
                          geotransform, projection,
                          invalid_ind=invalid_ind,
                          scratch_dir=scratch_dir)


    red_new = plant.PlantImage(image_list[0], name='New red')

    # trendplot (RGB)
    shadow_mask_plot_file = os.path.join(
        output_dir, 'shadow_mask', f'5_trendplot_red_{ref_str}_after.png')
    ret = plant.display(ref_image_obj, red_orig, red_new, output_file=shadow_mask_plot_file,
                  mask_in=not_flat_mask, linfit=True, mean=True,
                  trendplot=True, force=True,
                  title=f'RGB reflectance vs {ref_str} angle', no_show=True,
                  **display_kwargs)

    '''
    rgb_file = os.path.join(output_dir, 'shadow_mask',
                            f'scaled_shaded_relief_rgb_{ref_str}.tif')
    _save_output_rgb_file(shaded_relief_list[0], shaded_relief_list[1],
                          shaded_relief_list[2], 
                          rgb_file, dummy_offset_dict, dummy_scale_dict,
                          flag_offset_and_scale_inputs,
                          dswx_metadata_dict,
                          geotransform, projection,
                          invalid_ind=invalid_ind,
                          scratch_dir=scratch_dir)
                          '''

    shadow_mask_plot_file = os.path.join(
        output_dir, 'shadow_mask', f'4_trendplot_infrared_vs_{ref_str}.png')

    # trendplot (infrared)
    ret = plant.display(ref_image_obj, nir, swir1, swir2, output_file=shadow_mask_plot_file,
                  mask_in=not_flat_mask, ffit='poly4', mean=True,
                  trendplot=True, force=True,
                  title=f'NISAR SWIR-1 SWIR-2 reflectance vs {ref_str} angle', no_show=True,
                  **display_kwargs)

    # Infrared-color composite
    image_list = []
    for i, image_obj in enumerate([nir, swir1, swir2]):
        coeffs = ret.function_fit_dict['coeffs'][i]
        print('poly-fit coefficient: ', coeffs)

        # x = local-inc angle
        x = ref_image
        y = np.zeros_like(image_obj.image)

        # x_ref is the sun zenith (local-inc angle to the vertical)
        x_ref = ref_value
        y_ref = 0
 
        for i, coeff in enumerate(coeffs):
            y += coeff * (x ** i)
            y_ref += coeff * (x_ref ** i)

        if shadows_only:
            # ind = np.where(y > y_ref)
            ind = np.where(ref_image < ref_value)
            y[ind] = y_ref

        if multiplicative_model:
            image = (image_obj.image / y) * y_ref
        else:
            image = image_obj.image - y + y_ref

        image = np.clip(image, 0, None)
        if flag_db:
            image = 10 ** (image/20)
        image_list.append(image)




    # prepare output infrared
    nir = (image_list[0] + offset_dict['nir']) / scale_dict['nir']
    swir1 = (image_list[1] + offset_dict['swir1']) / scale_dict['swir1']
    swir2 = (image_list[2] + offset_dict['swir2']) / scale_dict['swir2']

    rgb_file = os.path.join(output_dir, 'shadow_mask',
                            f'2_scaled_nir_swir1_swir2_{ref_str}.tif')

    _save_output_rgb_file(nir, swir1, swir2, 
                          rgb_file, offset_dict, scale_dict,
                          flag_offset_and_scale_inputs,
                          dswx_metadata_dict,
                          geotransform, projection,
                          invalid_ind=invalid_ind,
                          scratch_dir=scratch_dir)

    return red, green, blue, nir, swir1, swir2            


=======
>>>>>>> f72bb13e
def _binary_repr(diagnostic_layer_decimal):
    """
    Return the binary representation of the diagnostic layer in decimal
    representation.

       Parameters
       ----------
       diagnostic_layer_decimal: np.ndarray
              Diagnostic layer in decimal representation

       Returns
       -------
       diagnostic_layer_binary: np.ndarray
              Diagnostic layer in binary representation
    """

<<<<<<< HEAD
    nbits = 5
    diagnostic_layer_binary = np.zeros_like(diagnostic_layer_decimal,
                                            dtype=np.uint8)

    for i in range(nbits):
        diagnostic_layer_decimal, bit_array = \
            np.divmod(diagnostic_layer_decimal, 2)
        diagnostic_layer_binary += bit_array * (10 ** i)
    
    return diagnostic_layer_binary


def _binary_repr(diagnostic_layer_decimal):
    """Return the binary representation of the diagnostic layer in decimal
    representation.

       Parameters
       ----------
       diagnostic_layer_decimal: np.ndarray
              Diagnostic layer in decimal representation

       Returns
       -------
       diagnostic_layer_binary: np.ndarray
              Diagnostic layer in binary representation
    """

=======
>>>>>>> f72bb13e
    nbits = 6
    diagnostic_layer_binary = np.zeros_like(diagnostic_layer_decimal,
                                            dtype=np.uint16)

    for i in range(nbits):
        diagnostic_layer_decimal, bit_array = \
            np.divmod(diagnostic_layer_decimal, 2)
        diagnostic_layer_binary += bit_array * (10 ** i)

    return diagnostic_layer_binary


def generate_dswx_layers(input_list,
                         output_file = None,
                         hls_thresholds = None,
                         dem_file=None,
                         output_interpreted_band=None,
                         output_rgb_file=None,
                         output_infrared_rgb_file=None,
                         output_binary_water=None,
                         output_confidence_layer=None,
                         output_diagnostic_layer=None,
                         output_non_masked_dswx=None,
                         output_shadow_masked_dswx=None,
                         output_landcover=None,
                         output_shadow_layer=None,
                         output_cloud_mask=None,
                         output_dem_layer=None,
                         landcover_file=None,
                         worldcover_file=None,
                         flag_offset_and_scale_inputs=False,
                         scratch_dir='.',
                         product_id=None,
                         flag_debug=False):
    """Compute the DSWx-HLS product

       Parameters
       ----------
       input_list: list
              Input file list
       output_file: str
              Output filename
       hls_thresholds: HlsThresholds (optional)
              HLS reflectance thresholds for generating DSWx-HLS products
       dem_file: str (optional)
              DEM filename
       output_interpreted_band: str (optional)
              Output interpreted band filename
       output_rgb_file: str (optional)
              Output RGB filename
       output_infrared_rgb_file: str (optional)
              Output infrared RGB filename
       output_binary_water: str (optional)
              Output binary water filename
       output_confidence_layer: str (optional)
              Output confidence layer filename
       output_diagnostic_layer: str (optional)
              Output diagnostic layer filename
       output_non_masked_dswx: str (optional)
              Output (non-masked) interpreted layer filename
       output_shadow_masked_dswx: str (optional)
              Output shadow-masked filename
       output_landcover: str (optional)
              Output landcover classification file
       output_shadow_layer: str (optional)
              Output shadow layer filename
       output_cloud_mask: str (optional)
              Output cloud/cloud-shadow mask filename
       output_dem_layer: str (optional)
              Output elevation layer filename
       landcover_file: str (optional)
              Copernicus Global Land Service (CGLS) Land Cover Layer file
       worldcover_file: str (optional)
              ESA WorldCover map filename
       flag_offset_and_scale_inputs: bool (optional)
              Flag indicating if DSWx-HLS should be offsetted and scaled
       scratch_dir: str (optional)
              Temporary directory
       product_id: str (optional)
              Product ID that will be saved in the output' product's
              metadata
       flag_debug: bool (optional)
              Flag to indicate if execution is for debug purposes. If so,
              only a subset of the image will be loaded into memory

       Returns
       -------
       success : bool
              Flag success indicating if execution was successful
    """
    if hls_thresholds is None:
        hls_thresholds = parse_runconfig_file()

    if scratch_dir is None:
        scratch_dir = '.'

    logger.info('input parameters:')
    logger.info('    file(s):')
    for input_file in input_list:
        logger.info(f'        {input_file}')
    if output_file:
        logger.info(f'    output multi-band file: {output_file}')
    logger.info(f'    DEM file: {dem_file}')
    logger.info(f'    scratch directory: {scratch_dir}')

    os.makedirs(scratch_dir, exist_ok=True)

    image_dict = {}
    offset_dict = {}
    scale_dict = {}
    temp_files_list = []
    output_files_list = []
    temp_files_list = []
    build_vrt_list = []
    dem = None
    shadow_layer = None

    if product_id is None and output_file:
        product_id = os.path.splitext(os.path.basename(output_file))[0]
    elif product_id is None:
        product_id = 'dswx_hls'

    dswx_metadata_dict = _get_dswx_metadata_dict(product_id)

    version = None
    if not isinstance(input_list, list) or len(input_list) == 1:
        success = _load_hls_product_v1(input_list, image_dict, offset_dict,
                                       scale_dict, dswx_metadata_dict,
                                       flag_offset_and_scale_inputs,
                                       flag_debug = flag_debug)
        if success:
            version = '1.4'
    else:
        success = None

    # If success is None or False:
    if success is not True:
        success = _load_hls_product_v2(input_list, image_dict, offset_dict,
                                       scale_dict, dswx_metadata_dict,
                                       flag_offset_and_scale_inputs,
                                       flag_debug = flag_debug)
        if not success:
            logger.info(f'ERROR could not read file(s): {input_list}')
            return False
        version = '2.0'

    hls_dataset_name = image_dict['hls_dataset_name']
    _populate_dswx_metadata_datasets(dswx_metadata_dict, hls_dataset_name,
        dem_file=dem_file, landcover_file=landcover_file,
        worldcover_file=worldcover_file)

    spacecraft_name = dswx_metadata_dict['SPACECRAFT_NAME']
    logger.info(f'processing HLS {spacecraft_name[0]}30 dataset v.{version}')
    blue = image_dict['blue']
    green = image_dict['green']
    red = image_dict['red']
    nir = image_dict['nir']
    swir1 = image_dict['swir1']
    swir2 = image_dict['swir2']
    qa = image_dict['qa']

    geotransform = image_dict['geotransform']
    projection = image_dict['projection']
    length = image_dict['length']
    width = image_dict['width']

    # Set invalid pixels to fill value (255)
    if not flag_offset_and_scale_inputs:
        invalid_ind = np.where(blue < -5000)
    else:
        invalid_ind = np.where(blue < -0.5)

    sun_azimuth_angle_meta = dswx_metadata_dict['MEAN_SUN_AZIMUTH_ANGLE'].split(', ')
    sun_zenith_angle_meta = dswx_metadata_dict['MEAN_SUN_ZENITH_ANGLE'].split(', ')

    if len(sun_azimuth_angle_meta) == 2:
        sun_azimuth_angle = (float(sun_azimuth_angle_meta[0]) +
                            float(sun_azimuth_angle_meta[1])) / 2.0
    else:
        sun_azimuth_angle = float(sun_azimuth_angle_meta[0])
    if len(sun_zenith_angle_meta) == 2:
        sun_zenith_angle = (float(sun_zenith_angle_meta[0]) +
                            float(sun_zenith_angle_meta[1])) / 2.0
    else:
        sun_zenith_angle = float(sun_zenith_angle_meta[0])

    # Sun elevation and zenith angles are complementary
    sun_elevation_angle = 90 - float(sun_zenith_angle)

    logger.info(f'Mean Sun azimuth angle: {sun_azimuth_angle}')
    logger.info(f'Mean Sun elevation angle: {sun_elevation_angle}')

    flag_error = False
    shadow_mask = None

    if dem_file is not None:
        # DEM
        dem_cropped_file = tempfile.NamedTemporaryFile(
            dir=scratch_dir, suffix='.tif').name
        if temp_files_list is not None:
            temp_files_list.append(dem_cropped_file)
        dem_with_margin = _relocate(dem_file, geotransform, projection,
                                    length, width, scratch_dir,
                                    resample_algorithm='cubic',
                                    relocated_file=dem_cropped_file,
                                    margin_in_pixels=DEM_MARGIN_IN_PIXELS,
                                    temp_files_list=temp_files_list)

        hillshade = _compute_hillshade(dem_cropped_file, scratch_dir,
                                       sun_azimuth_angle, sun_elevation_angle,
<<<<<<< HEAD
                                       temp_files_list=temp_files_list)
=======
                                       temp_files_list = temp_files_list)
>>>>>>> f72bb13e
        shadow_layer_with_margin = _compute_otsu_threshold(hillshade, is_normalized = True)


        # TODO remove this:
        hillshade = hillshade[DEM_MARGIN_IN_PIXELS:-DEM_MARGIN_IN_PIXELS,
                              DEM_MARGIN_IN_PIXELS:-DEM_MARGIN_IN_PIXELS]


        # Shadow mask analysis !!!
        geometry_dict = _compute_slope(dem_with_margin, sun_azimuth_angle,
                                      sun_elevation_angle)

        # TODO fix line below!
        output_dir = os.path.dirname(output_interpreted_band)
        print('output directory:', output_dir)
 
        binary_mask_ctable = _get_binary_mask_ctable()
        for key in geometry_dict.keys():        
            image = geometry_dict[key][DEM_MARGIN_IN_PIXELS:-DEM_MARGIN_IN_PIXELS,
                        DEM_MARGIN_IN_PIXELS:-DEM_MARGIN_IN_PIXELS]
            if key == 'local_inc_angle':
                lia = image
            # elif key == 'shaded_relief':
            #     shaded_relief = image
            elif key == 'not_flat_slope_mask':
                not_flat_mask = image
            elif key == 'shadow_mask':
                shadow_mask = image
            current_output_file = os.path.join(output_dir, 'shadow_mask', key+'.tif')

            save_array_options = {} 
            if 'mask' in key:
                save_array_options['ctable'] = binary_mask_ctable
                save_array_options['output_dtype'] = gdal.GDT_Byte
            else:
                save_array_options['output_dtype'] = gdal.GDT_Float32

            _save_array(image, current_output_file,
                dswx_metadata_dict, geotransform, projection,
                scratch_dir=scratch_dir,
                description=key,
                **save_array_options)

        # lia = geometry_dict['local_inc_angle']
        # not_flat_mask = geometry_dict['not_flat_slope_mask']

        sun_zenith = 90 - sun_elevation_angle
        try:
            red_new, green_new, blue_new, nir_new, swir1_new, swir2_new = \
                _plot_geometry(lia, sun_zenith, 'local_inc', not_flat_mask,
                               red, green, blue,
                               nir, swir1, swir2, qa,
                               invalid_ind, scale_dict, offset_dict,
                               geotransform, projection, flag_offset_and_scale_inputs,
                               dswx_metadata_dict, output_dir, scratch_dir)
        except:
            error_message = traceback.format_exc()
            logger.warning(error_message)
            flag_error = True
        
        '''

        _plot_geometry(lia, sun_zenith, 'local_inc_db', not_flat_mask,
                       red, green, blue,
                       nir, swir1, swir2, qa,
                       invalid_ind, scale_dict, offset_dict,
                       geotransform, projection, flag_offset_and_scale_inputs,
                       dswx_metadata_dict, output_dir, scratch_dir, flag_db=True)

        _plot_geometry(shaded_relief, 1 / np.tan(np.radians(sun_zenith)),
                       'shaded_relief', not_flat_mask,
                       red, green, blue,
                       nir, swir1, swir2, qa,
                       invalid_ind, scale_dict, offset_dict,
                       geotransform, projection, flag_offset_and_scale_inputs,
                       dswx_metadata_dict, output_dir, scratch_dir)

        _plot_geometry(shaded_relief, 1 / np.tan(np.radians(sun_zenith)),
                       'shaded_relief_db', not_flat_mask,
                       red, green, blue,
                       nir, swir1, swir2, qa,
                       invalid_ind, scale_dict, offset_dict,
                       geotransform, projection, flag_offset_and_scale_inputs,
                       dswx_metadata_dict, output_dir, scratch_dir, flag_db=True)

        '''

        if not flag_error:
            logger.info('computing interpreted layer using terrain normalized'
                        ' reflectance layers')

            diagnostic_layer = _compute_diagnostic_tests(
                blue_new, green_new, red_new, nir_new, swir1_new, swir2_new,
                hls_thresholds)

            interpreted_dswx_band = generate_interpreted_layer(diagnostic_layer)

            if invalid_ind is not None:
                interpreted_dswx_band[invalid_ind] = 255
            
            current_output_file = os.path.join(output_dir, 'shadow_mask', 'B05_WTR-1.tif')

            if output_binary_water:
                save_dswx_product(interpreted_dswx_band,
                                  current_output_file,
                                  dswx_metadata_dict,
                                  geotransform,
                                  projection,
                                  description=band_description_dict['BWTR'],
                                  scratch_dir=scratch_dir,
                                  output_files_list=build_vrt_list)

        if output_confidence_layer:
            _save_array(hillshade, output_confidence_layer,
                        dswx_metadata_dict, geotransform, projection,
                        output_dtype=gdal.GDT_Float32,
                        scratch_dir=scratch_dir,
                        description=band_description_dict['CONF'],
                        output_files_list=build_vrt_list)

        # end of DEBUG CODE !!!
                        

        # remove extra margin from DEM
        dem = dem_with_margin[DEM_MARGIN_IN_PIXELS:-DEM_MARGIN_IN_PIXELS,
                              DEM_MARGIN_IN_PIXELS:-DEM_MARGIN_IN_PIXELS]
        del dem_with_margin
        if output_dem_layer is not None:
           _save_array(dem, output_dem_layer,
                       dswx_metadata_dict, geotransform, projection,
                       description=band_description_dict['DEM'],
                       output_dtype = gdal.GDT_Float32,
                       scratch_dir=scratch_dir,
                       output_files_list=build_vrt_list,
                       no_data_value=np.nan)
        if not output_file:
            del dem

        # remove extra margin from shadow_layer
        shadow_layer = shadow_layer_with_margin[
            DEM_MARGIN_IN_PIXELS:-DEM_MARGIN_IN_PIXELS,
            DEM_MARGIN_IN_PIXELS:-DEM_MARGIN_IN_PIXELS]
        del shadow_layer_with_margin

        if output_shadow_layer:
            binary_mask_ctable = _get_binary_mask_ctable()
            _save_array(shadow_layer, output_shadow_layer,
                        dswx_metadata_dict, geotransform, projection,
                        description=band_description_dict['SHAD'],
                        scratch_dir=scratch_dir,
                        output_files_list=build_vrt_list,
                        ctable=binary_mask_ctable)

    landcover_mask = None
    if landcover_file is not None and worldcover_file is not None:
        # land cover
        landcover_mask = create_landcover_mask(
            landcover_file, worldcover_file, output_landcover,
            scratch_dir, landcover_mask_type, geotransform, projection,
            length, width, dswx_metadata_dict = dswx_metadata_dict,
            output_files_list=build_vrt_list, temp_files_list=temp_files_list)
<<<<<<< HEAD
=======

    # Set invalid pixels to fill value (255)
    if not flag_offset_and_scale_inputs:
        invalid_ind = np.where(blue < -5000)
    else:
        invalid_ind = np.where(blue < -0.5)
>>>>>>> f72bb13e

    if output_rgb_file:
        _save_output_rgb_file(red, green, blue, output_rgb_file,
                              offset_dict, scale_dict,
                              flag_offset_and_scale_inputs,
                              dswx_metadata_dict,
                              geotransform, projection,
                              invalid_ind=invalid_ind,
                              scratch_dir=scratch_dir,
                              output_files_list=output_files_list)

    if output_infrared_rgb_file:
        _save_output_rgb_file(swir1, nir, red, output_infrared_rgb_file,
                              offset_dict, scale_dict,
                              flag_offset_and_scale_inputs,
                              dswx_metadata_dict,
                              geotransform, projection,
                              invalid_ind=invalid_ind,
                              scratch_dir=scratch_dir,
                              output_files_list=output_files_list,
                              flag_infrared=True)

    diagnostic_layer_decimal = _compute_diagnostic_tests(
        blue, green, red, nir, swir1, swir2, hls_thresholds)
 
    diagnostic_layer_decimal[invalid_ind] = DIAGNOSTIC_LAYER_NO_DATA_DECIMAL

    interpreted_dswx_band = generate_interpreted_layer(
        diagnostic_layer_decimal)
    
    diagnostic_layer = _binary_repr(diagnostic_layer_decimal)
    del diagnostic_layer_decimal

    if output_diagnostic_layer:
        _save_array(diagnostic_layer, output_diagnostic_layer,
                    dswx_metadata_dict, geotransform, projection,
                    description=band_description_dict['DIAG'],
                    scratch_dir=scratch_dir,
                    output_files_list=build_vrt_list,
                    output_dtype=gdal.GDT_UInt16,
                    no_data_value=DIAGNOSTIC_LAYER_NO_DATA_BINARY_REPR)
<<<<<<< HEAD
=======

>>>>>>> f72bb13e

    if invalid_ind is not None:
        interpreted_dswx_band[invalid_ind] = 255

    if output_non_masked_dswx:
        save_dswx_product(interpreted_dswx_band,
                          output_non_masked_dswx,
                          dswx_metadata_dict,
                          geotransform,
                          projection,
                          description=band_description_dict['WTR-1'],
                          scratch_dir=scratch_dir,
                          output_files_list=build_vrt_list)

    landcover_shadow_masked_dswx = _apply_landcover_and_shadow_masks(
        interpreted_dswx_band, nir, landcover_mask, shadow_layer)

    if output_shadow_masked_dswx is not None:
        save_dswx_product(landcover_shadow_masked_dswx,
                          output_shadow_masked_dswx,
                          dswx_metadata_dict,
                          geotransform,
                          projection,
                          description=band_description_dict['WTR-2'],
                          scratch_dir=scratch_dir,
                          output_files_list=build_vrt_list)





    # TEST CODE!!!
    if (not flag_error and shadow_mask is not None
            and output_binary_water is not None):
        landcover_shadow_masked_dswx_other = _apply_landcover_and_shadow_masks(
            interpreted_dswx_band, nir, landcover_mask, shadow_mask)

        save_dswx_product(landcover_shadow_masked_dswx_other,
                          output_binary_water,
                          dswx_metadata_dict,
                          geotransform,
                          projection,
                          description=band_description_dict['BWTR'],
                          scratch_dir=scratch_dir,
                          output_files_list=build_vrt_list)






    cloud, masked_dswx_band = _compute_mask_and_filter_interpreted_layer(
        landcover_shadow_masked_dswx, qa)

    if invalid_ind is not None:
        # Set invalid pixels to mask fill value (255)
        cloud[invalid_ind] = 255
        masked_dswx_band[invalid_ind] = 255

    if output_interpreted_band:
        save_dswx_product(masked_dswx_band,
                          output_interpreted_band,
                          dswx_metadata_dict,
                          geotransform,
                          projection,
                          description=band_description_dict['WTR'],
                          scratch_dir=scratch_dir,
                          output_files_list=build_vrt_list)

    if output_cloud_mask:
        save_cloud_mask(cloud, output_cloud_mask, dswx_metadata_dict, geotransform,
                        projection,
                        description=band_description_dict['CLOUD'],
                        scratch_dir=scratch_dir,
                        output_files_list=build_vrt_list)

    binary_water_layer = _get_binary_water_layer(masked_dswx_band)
    ''' TODO uncomment this:
    if output_binary_water:
        _save_binary_water(binary_water_layer, output_binary_water,
                           dswx_metadata_dict,
                           geotransform, projection,
                           scratch_dir=scratch_dir,
                           description=band_description_dict['BWTR'],
                           output_files_list=build_vrt_list)

    # TODO: fix CONF layer!!!
    if output_confidence_layer:
        confidence_layer = _get_confidence_layer(masked_dswx_band)
        confidence_layer_ctable = _get_confidence_layer_ctable()
        _save_array(confidence_layer,
                    output_confidence_layer,
                    dswx_metadata_dict,
                    geotransform, projection,
                    scratch_dir=scratch_dir,
                    description=band_description_dict['CONF'],
                    output_files_list=build_vrt_list,
                    ctable=confidence_layer_ctable,
                    no_data_value=255)
<<<<<<< HEAD
    '''
=======
>>>>>>> f72bb13e

    # save output_file as GeoTIFF
    if output_file and not output_file.endswith('.vrt'):
        save_dswx_product(masked_dswx_band,
                          output_file,
                          dswx_metadata_dict,
                          geotransform,
                          projection,
                          bwtr=binary_water_layer,
                          diag=diagnostic_layer,
                          wtr_1=interpreted_dswx_band,
                          wtr_2=landcover_shadow_masked_dswx,
                          land=landcover_mask,
                          shad=shadow_layer,
                          cloud=cloud,
                          dem=dem,
                          scratch_dir=scratch_dir,
                          output_files_list=output_files_list)

    # save output_file as VRT
    elif output_file:
        vrt_options = gdal.BuildVRTOptions(resampleAlg='nearest')
        gdal.BuildVRT(output_file, build_vrt_list, options=vrt_options)
        build_vrt_list.append(output_file)
        logger.info(f'file saved: {output_file}')

    logger.info('removing temporary files:')
    for filename in temp_files_list:
        if not os.path.isfile(filename):
            continue
        # os.remove(filename)
        logger.info(f'    {filename}')

    logger.info('output files:')
    for filename in build_vrt_list + output_files_list:
        logger.info(f'    {filename}')

    return True
<|MERGE_RESOLUTION|>--- conflicted
+++ resolved
@@ -125,10 +125,6 @@
 }
 
 collapsable_layers_list = ['WTR', 'WTR-1', 'WTR-2']
-<<<<<<< HEAD
-
-=======
->>>>>>> f72bb13e
 
 band_description_dict = {
     'WTR': 'Water classification (WTR)',
@@ -884,10 +880,6 @@
     return landcover_shadow_masked_dswx
 
 
-<<<<<<< HEAD
-=======
-
->>>>>>> f72bb13e
 def _get_interpreted_dswx_ctable(
         flag_collapse_wtr_classes = FLAG_COLLAPSE_WTR_CLASSES):
     """Create and return GDAL RGB color table for DSWx-HLS
@@ -1232,11 +1224,7 @@
                    (swir2 < hls_thresholds.pswt_2_swir2) &
                    (nir < hls_thresholds.pswt_2_nir))
     diagnostic_layer[ind] += 16
-<<<<<<< HEAD
-
-=======
    
->>>>>>> f72bb13e
     return diagnostic_layer
 
 
@@ -1401,11 +1389,6 @@
             elif k.upper() == 'SENSING_TIME':
                 dswx_metadata_dict['SENSING_TIME'] = \
                     _get_avg_sensing_time(v)
-<<<<<<< HEAD
-                 
-=======
-
->>>>>>> f72bb13e
         sensor = None
 
         # HLS Sentinel metadata contain attribute SPACECRAFT_NAME
@@ -1592,10 +1575,6 @@
 
     return True
 
-<<<<<<< HEAD
-
-=======
->>>>>>> f72bb13e
 def _get_binary_mask_ctable():
     """
        Get binary mask RGB color table
@@ -1771,10 +1750,6 @@
             band_array = np.zeros_like(wtr)
 
         gdal_band = gdal_ds.GetRasterBand(band_index + 1)
-<<<<<<< HEAD
-=======
-
->>>>>>> f72bb13e
         if band_name in collapsable_layers_list and flag_collapse_wtr_classes:
             band_array = _collapse_wtr_classes(band_array)
 
@@ -2100,11 +2075,7 @@
               length, width, scratch_dir = '.',
               resample_algorithm='nearest',
               relocated_file=None, margin_in_pixels=0,
-<<<<<<< HEAD
-              temp_files_list=None):
-=======
               temp_files_list = None):
->>>>>>> f72bb13e
     """Relocate/reproject a file (e.g., landcover or DEM) based on geolocation
        defined by a geotransform, output dimensions (length and width)
        and projection
@@ -2548,11 +2519,6 @@
 
     sys.stdout = Logger(logger, logging.INFO)
     sys.stderr = Logger(logger, logging.ERROR, prefix='[StdErr] ')
-<<<<<<< HEAD
-
-    return logger
-=======
->>>>>>> f72bb13e
 
     return logger
 
@@ -2592,7 +2558,6 @@
     return hillshade
 
 
-<<<<<<< HEAD
 def _compute_slope(dem, sun_azimuth_angle, sun_elevation_angle,
                    pixel_spacing_x = 30, pixel_spacing_y = 30):
     sun_azimuth = np.radians(sun_azimuth_angle)
@@ -2950,8 +2915,6 @@
     return red, green, blue, nir, swir1, swir2            
 
 
-=======
->>>>>>> f72bb13e
 def _binary_repr(diagnostic_layer_decimal):
     """
     Return the binary representation of the diagnostic layer in decimal
@@ -2968,36 +2931,6 @@
               Diagnostic layer in binary representation
     """
 
-<<<<<<< HEAD
-    nbits = 5
-    diagnostic_layer_binary = np.zeros_like(diagnostic_layer_decimal,
-                                            dtype=np.uint8)
-
-    for i in range(nbits):
-        diagnostic_layer_decimal, bit_array = \
-            np.divmod(diagnostic_layer_decimal, 2)
-        diagnostic_layer_binary += bit_array * (10 ** i)
-    
-    return diagnostic_layer_binary
-
-
-def _binary_repr(diagnostic_layer_decimal):
-    """Return the binary representation of the diagnostic layer in decimal
-    representation.
-
-       Parameters
-       ----------
-       diagnostic_layer_decimal: np.ndarray
-              Diagnostic layer in decimal representation
-
-       Returns
-       -------
-       diagnostic_layer_binary: np.ndarray
-              Diagnostic layer in binary representation
-    """
-
-=======
->>>>>>> f72bb13e
     nbits = 6
     diagnostic_layer_binary = np.zeros_like(diagnostic_layer_decimal,
                                             dtype=np.uint16)
@@ -3208,11 +3141,7 @@
 
         hillshade = _compute_hillshade(dem_cropped_file, scratch_dir,
                                        sun_azimuth_angle, sun_elevation_angle,
-<<<<<<< HEAD
-                                       temp_files_list=temp_files_list)
-=======
                                        temp_files_list = temp_files_list)
->>>>>>> f72bb13e
         shadow_layer_with_margin = _compute_otsu_threshold(hillshade, is_normalized = True)
 
 
@@ -3374,15 +3303,6 @@
             scratch_dir, landcover_mask_type, geotransform, projection,
             length, width, dswx_metadata_dict = dswx_metadata_dict,
             output_files_list=build_vrt_list, temp_files_list=temp_files_list)
-<<<<<<< HEAD
-=======
-
-    # Set invalid pixels to fill value (255)
-    if not flag_offset_and_scale_inputs:
-        invalid_ind = np.where(blue < -5000)
-    else:
-        invalid_ind = np.where(blue < -0.5)
->>>>>>> f72bb13e
 
     if output_rgb_file:
         _save_output_rgb_file(red, green, blue, output_rgb_file,
@@ -3424,10 +3344,6 @@
                     output_files_list=build_vrt_list,
                     output_dtype=gdal.GDT_UInt16,
                     no_data_value=DIAGNOSTIC_LAYER_NO_DATA_BINARY_REPR)
-<<<<<<< HEAD
-=======
-
->>>>>>> f72bb13e
 
     if invalid_ind is not None:
         interpreted_dswx_band[invalid_ind] = 255
@@ -3527,10 +3443,7 @@
                     output_files_list=build_vrt_list,
                     ctable=confidence_layer_ctable,
                     no_data_value=255)
-<<<<<<< HEAD
     '''
-=======
->>>>>>> f72bb13e
 
     # save output_file as GeoTIFF
     if output_file and not output_file.endswith('.vrt'):
