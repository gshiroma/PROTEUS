import sys
import logging
import tempfile
import os
import glob
import numpy as np
import argparse
import yamale
import datetime
from collections import OrderedDict
from ruamel.yaml import YAML as ruamel_yaml
from osgeo.gdalconst import GDT_Float32
from osgeo import gdal, osr
from proteus.core import save_as_cog

PRODUCT_VERSION = '0.5'

landcover_mask_type = 'standard'

COMPARE_DSWX_HLS_PRODUCTS_ERROR_TOLERANCE = 1e-6

UINT8_FILL_VALUE = 255

'''
Extra margin to accomodate use of any interpolation method and other
operations taking place near the edge of the DEM
'''
DEM_MARGIN_IN_PIXELS = 50

logger = logging.getLogger('dswx_hls')

l30_v1_band_dict = {'blue': 'band02',
                    'green': 'band03',
                    'red': 'band04',
                    'nir': 'band05',
                    'swir1': 'band06',
                    'swir2': 'band07',
                    'qa': 'QA'}

s30_v1_band_dict = {'blue': 'band02',
                    'green': 'band03',
                    'red': 'band04',
                    'nir': 'band8A',
                    'swir1': 'band11',
                    'swir2': 'band12',
                    'qa': 'QA'}

l30_v2_band_dict = {'blue': 'B02',
                    'green': 'B03',
                    'red': 'B04',
                    'nir': 'B05',
                    'swir1': 'B06',
                    'swir2': 'B07',
                    'qa': 'Fmask'}

s30_v2_band_dict = {'blue': 'B02',
                    'green': 'B03',
                    'red': 'B04',
                    'nir': 'B8A',
                    'swir1': 'B11',
                    'swir2': 'B12',
                    'qa': 'Fmask'}

DIAGNOSTIC_LAYER_NO_DATA_DECIMAL = 0b100000
DIAGNOSTIC_LAYER_NO_DATA_BINARY_REPR = 100000

interpreted_dswx_band_dict = {
    0b00000 : 0,  # (Not Water)
    0b00001 : 0,
    0b00010 : 0,
    0b00100 : 0,
    0b01000 : 0,
    0b01111 : 1,  # (Water - High Confidence)
    0b10111 : 1,
    0b11011 : 1,
    0b11101 : 1,
    0b11110 : 1,
    0b11111 : 1,
    0b00111 : 2,  # (Water - Moderate Confidence)
    0b01011 : 2,
    0b01101 : 2,
    0b01110 : 2,
    0b10011 : 2,
    0b10101 : 2,
    0b10110 : 2,
    0b11001 : 2,
    0b11010 : 2,
    0b11100 : 2,
    0b11000 : 3,  # (Potential Wetland)
    0b00011 : 4,  #(Low Confidence Water or Wetland)
    0b00101 : 4,
    0b00110 : 4,
    0b01001 : 4,
    0b01010 : 4,
    0b01100 : 4,
    0b10000 : 4,
    0b10001 : 4,
    0b10010 : 4,
    0b10100 : 4
}

FLAG_COLLAPSE_WTR_CLASSES = True
FLAG_CLIP_NEGATIVE_REFLECTANCE = True
FLAG_COMPUTE_AVERAGE_SENSING_TIME = False

# Not-water classes
WTR_NOT_WATER = 0

# Water classes

WTR_COLLAPSED_OPEN_WATER = 1
WTR_COLLAPSED_PARTIAL_SURFACE_WATER = 2
WTR_UNCOLLAPSED_HIGH_CONF_WATER = 1
WTR_UNCOLLAPSED_MODERATE_CONF_WATER = 2
WTR_UNCOLLAPSED_POTENTIAL_WETLAND = 3
WTR_UNCOLLAPSED_LOW_CONF_WATER = 4

FIRST_UNCOLLAPSED_WATER_CLASS = 1
LAST_UNCOLLAPSED_WATER_CLASS = 4

# Cloud/cloud-shadow masked classes
WTR_CLOUD_MASKED = 9

# Shadow mask
SHAD_NOT_MASKED = 1
SHAD_MASKED = 0

# Other classes
BWTR_WATER = 1
CONF_NOT_WATER = 99
CONF_CLOUD_MASKED = 254

'''
Internally, DSWx-HLS has 4 water classes derived from
USGS DSWe:

1. High-confidence water;
2. Moderate-confidence water;
3. Potential wetland;
4. Low-confidence water or wetland.

These classes are collapsed into 2 classes when DSWx-HLS
WTR layers are saved:
1. Open water;
2. Partial surface water.
'''
collapse_wtr_classes_dict = {
    WTR_NOT_WATER: WTR_NOT_WATER,
    WTR_UNCOLLAPSED_HIGH_CONF_WATER: WTR_COLLAPSED_OPEN_WATER,
    WTR_UNCOLLAPSED_MODERATE_CONF_WATER: WTR_COLLAPSED_OPEN_WATER,
    WTR_UNCOLLAPSED_POTENTIAL_WETLAND: WTR_COLLAPSED_PARTIAL_SURFACE_WATER,
    WTR_UNCOLLAPSED_LOW_CONF_WATER: WTR_COLLAPSED_PARTIAL_SURFACE_WATER,
    WTR_CLOUD_MASKED: WTR_CLOUD_MASKED,
    UINT8_FILL_VALUE: UINT8_FILL_VALUE
}

'''
Dictionary containing the mapping from the output 2-water classes
(after collapsing) to confidence values in percent
'''
wtr_confidence_dict = {
    WTR_NOT_WATER: CONF_NOT_WATER,
    WTR_COLLAPSED_OPEN_WATER: 85,
    WTR_COLLAPSED_PARTIAL_SURFACE_WATER: 70,
    WTR_CLOUD_MASKED: CONF_CLOUD_MASKED,
    UINT8_FILL_VALUE: UINT8_FILL_VALUE
}

'''
Dictionary containing the mapping from the original 4-water classes
(before collapsing) to confidence values in percent
'''
wtr_confidence_non_collapsed_dict = {
    WTR_NOT_WATER: CONF_NOT_WATER,
    WTR_UNCOLLAPSED_HIGH_CONF_WATER: 95,
    WTR_UNCOLLAPSED_MODERATE_CONF_WATER: 80,
    WTR_UNCOLLAPSED_POTENTIAL_WETLAND: 70,
    WTR_UNCOLLAPSED_LOW_CONF_WATER: 60,
    WTR_CLOUD_MASKED: CONF_CLOUD_MASKED,
    UINT8_FILL_VALUE: UINT8_FILL_VALUE
}

collapsable_layers_list = ['WTR', 'WTR-1', 'WTR-2']

band_description_dict = {
    'WTR': 'Water classification (WTR)',
    'BWTR': 'Binary Water (BWTR)',
    'CONF': 'TBD Confidence (CONF)',
    'DIAG': 'Diagnostic layer (DIAG)',
    'WTR-1': 'Interpretation of diagnostic layer into water classes (WTR-1)',
    'WTR-2': 'Interpreted layer refined using land cover and terrain shadow testing (WTR-2)',
    'LAND': 'Land cover classification (LAND)',
    'SHAD': 'Terrain shadow layer (SHAD)',
    'CLOUD': 'Cloud/cloud-shadow classification (CLOUD)',
    'DEM': 'Digital elevation model (DEM)'}

layer_names_to_args_dict = {
    'WTR': 'output_interpreted_band',
    'BWTR': 'output_binary_water',
    'CONF': 'output_confidence_layer',
    'DIAG': 'output_diagnostic_layer',
    'WTR-1': 'output_non_masked_dswx',
    'WTR-2': 'output_shadow_masked_dswx',
    'LAND': 'output_landcover',
    'SHAD': 'output_shadow_layer',
    'CLOUD': 'output_cloud_mask',
    'DEM': 'output_dem_layer',
    'RGB': 'output_rgb_file',
    'INFRARED_RGB': 'output_infrared_rgb_file'}


METADATA_FIELDS_TO_COPY_FROM_HLS_LIST = ['SPATIAL_COVERAGE',
                                         'CLOUD_COVERAGE',
                                         'MEAN_SUN_AZIMUTH_ANGLE',
                                         'MEAN_SUN_ZENITH_ANGLE',
                                         'MEAN_VIEW_AZIMUTH_ANGLE',
                                         'MEAN_VIEW_ZENITH_ANGLE',
                                         'NBAR_SOLAR_ZENITH',
                                         'ACCODE']

# landcover constants
dswx_hls_landcover_classes_dict = {
    # first year 2000, last 2099: classes 0-99
    'low_intensity_developed_offset': 0,

    # first year 2000, last 2099: classes 100-199
    'high_intensity_developed_offset': 100,

    # other classes
    'water': 200,
    'evergreen_forest': 201,

    # fill value (not masked)
    'fill_value': UINT8_FILL_VALUE}

'''
Dict of landcover threshold list:
  [evergreen, low-intensity developed, high-intensity developed, water/wetland]
'''
landcover_threshold_dict = {"standard": [6, 3, 7, 3],
                            "water heavy": [6, 3, 7, 1]}

MIN_SLOPE_ANGLE = -5
MAX_SUN_LOCAL_INC_ANGLE = 40


class HlsThresholds:
    """
    Placeholder for HLS reflectance thresholds for generating DSWx-HLS products

    Attributes
    ----------
    wigt : float
        Modified Normalized Difference Wetness Index (MNDWI) Threshold
    awgt : float
        Automated Water Extent Shadow Threshold
    pswt_1_mndwi : float
        Partial Surface Water Test-1 MNDWI Threshold
    pswt_1_nir : float
        Partial Surface Water Test-1 NIR Threshold
    pswt_1_swir1 : float
        Partial Surface Water Test-1 SWIR1 Threshold
    pswt_1_ndvi : float
        Partial Surface Water Test-1 NDVI Threshold
    pswt_2_mndwi : float
        Partial Surface Water Test-2 MNDWI Threshold
    pswt_2_blue : float
        Partial Surface Water Test-2 Blue Threshold
    pswt_2_nir : float
        Partial Surface Water Test-2 NIR Threshold
    pswt_2_swir1 : float
        Partial Surface Water Test-2 SWIR1 Threshold
    pswt_2_swir2 : float
        Partial Surface Water Test-2 SWIR2 Threshold
    lcmask_nir : float
        Land Cover Mask based test Near Infrared
    """
    def __init__(self):

        self.wigt = None
        self.awgt = None
        self.pswt_1_mndwi = None
        self.pswt_1_nir = None
        self.pswt_1_swir1 = None
        self.pswt_1_ndvi = None
        self.pswt_2_mndwi = None
        self.pswt_2_blue = None
        self.pswt_2_nir = None
        self.pswt_2_swir1 = None
        self.pswt_2_swir2 = None
        self.lcmask_nir = None


def get_dswx_hls_cli_parser():
    parser = argparse.ArgumentParser(
        description='Generate a DSWx-HLS product from an HLS product',
        formatter_class=argparse.ArgumentDefaultsHelpFormatter)

    # Inputs
    parser.add_argument('input_list',
                        type=str,
                        nargs='+',
                        help='Input YAML run configuration file or HLS product file(s)')

    parser.add_argument('--dem',
                        dest='dem_file',
                        type=str,
                        help='Input digital elevation model (DEM)')

    parser.add_argument('--dem-description',
                        dest='dem_description',
                        type=str,
                        help='Description for the input digital elevation'
                        ' model (DEM)')

    parser.add_argument('-c',
                        '--landcover',
                        dest='landcover_file',
                        type=str,
                        help='Input Copernicus Land Cover'
                        ' Discrete-Classification-map 100m')

    parser.add_argument('--landcover-description',
                        dest='landcover_description',
                        type=str,
                        help='Description for the input Copernicus Land Cover'
                        ' Discrete-Classification-map 100m')

    parser.add_argument('-w',
                        '--worldcover',
                        dest='worldcover_file',
                        type=str,
                        help='Input ESA WorldCover 10m')

    parser.add_argument('--worldcover-description',
                        dest='worldcover_description',
                        type=str,
                        help='Description for the input ESA WorldCover 10m')


    # Outputs
    parser.add_argument('-o',
                        '--output-file',
                        dest='output_file',
                        type=str,
                        help='Output DSWx-HLS product (GeoTIFF)')

    parser.add_argument('--wtr',
                        '--interpreted-band',
                        dest='output_interpreted_band',
                        type=str,
                        help='Output interpreted DSWx layer (GeoTIFF)')

    parser.add_argument('--output-rgb',
                        '--output-rgb-file',
                        dest='output_rgb_file',
                        type=str,
                        help='Output RGB reflectance file (GeoTIFF)'
                        ' copied from input HLS product.')

    parser.add_argument('--output-infrared-rgb',
                        '--output-infrared-rgb-file',
                        dest='output_infrared_rgb_file',
                        type=str,
                        help='Output infrared SWIR-1, NIR, and Red RGB'
                        '-color-composition GeoTIFF file')

    parser.add_argument('--bwtr'
                        '--output-binary-water',
                        dest='output_binary_water',
                        type=str,
                        help='Output binary water mask (GeoTIFF)')

    parser.add_argument('--conf'
                        '--output-confidence-layer',
                        dest='output_confidence_layer',
                        type=str,
                        help='Output confidence layer (GeoTIFF)')

    parser.add_argument('--diag',
                        '--output-diagnostic-layer',
                        dest='output_diagnostic_layer',
                        type=str,
                        help='Output diagnostic test layer file (GeoTIFF)')

    parser.add_argument('--wtr-1',
                        '--output-non-masked-dswx',
                        dest='output_non_masked_dswx',
                        type=str,
                        help='Output non-masked DSWx layer file (GeoTIFF)')

    parser.add_argument('--wtr-2',
                        '--output-shadow-masked-dswx',
                        dest='output_shadow_masked_dswx',
                        type=str,
                        help='Output GeoTIFF file with interpreted layer'
                        ' refined using land cover and terrain shadow testing')

    parser.add_argument('--land',
                        '--output-land',
                        dest='output_landcover',
                        type=str,
                        help='Output landcover classification file (GeoTIFF)')

    parser.add_argument('--shad',
                        '--output-shadow-layer',
                        dest='output_shadow_layer',
                        type=str,
                        help='Output terrain shadow layer file (GeoTIFF)')

    parser.add_argument('--cloud'
                        '--output-cloud-mask',
                        dest='output_cloud_mask',
                        type=str,
                        help='Output cloud/cloud-shadow classification file'
                        ' (GeoTIFF)')

    parser.add_argument('--browse'
                        '--output-browse-image',
                        dest='output_browse_image',
                        type=str,
                        help='Output browse image file (png)')

    # Parameters
    parser.add_argument('--bheight'
                        '--browse-image-height',
                        dest='browse_image_height',
                        type=int,
                        help='Height in pixels for browse image PNG')

    parser.add_argument('--bwidth'
                        '--browse-image-width',
                        dest='browse_image_width',
                        type=int,
                        help='Width in pixels for browse image PNG')

    parser.add_argument('--offset-and-scale-inputs',
                        dest='flag_offset_and_scale_inputs',
                        action='store_true',
                        default=False,
                        help='Offset and scale HLS inputs before processing')

    parser.add_argument('--scratch-dir',
                        '--temp-dir',
                        '--temporary-dir',
                        dest='scratch_dir',
                        type=str,
                        help='Scratch (temporary) directory')

    parser.add_argument('--pid',
                        '--product-id',
                        dest='product_id',
                        type=str,
                        help='Product ID that will be saved in the output'
                        "product's metadata")

    parser.add_argument('--debug',
                        dest='flag_debug',
                        action='store_true',
                        default=False,
                        help='Activate debug mode')

    parser.add_argument('--log',
                        '--log-file',
                        dest='log_file',
                        type=str,
                        help='Log file')

    parser.add_argument('--full-log-format',
                        dest='full_log_formatting',
                        action='store_true',
                        default=False,
                        help='Enable full formatting of log messages')

    return parser


def _get_prefix_str(flag_same, flag_all_ok):
    flag_all_ok[0] = flag_all_ok[0] and flag_same
    return '[OK]   ' if flag_same else '[FAIL] '


def compare_dswx_hls_products(file_1, file_2):
    if not os.path.isfile(file_1):
        print(f'ERROR file not found: {file_1}')
        return False

    if not os.path.isfile(file_2):
        print(f'ERROR file not found: {file_2}')
        return False

    flag_all_ok = [True]

    # TODO: compare projections ds.GetProjection()
    layer_gdal_dataset_1 = gdal.Open(file_1, gdal.GA_ReadOnly)
    geotransform_1 = layer_gdal_dataset_1.GetGeoTransform()
    metadata_1 = layer_gdal_dataset_1.GetMetadata()
    nbands_1 = layer_gdal_dataset_1.RasterCount

    layer_gdal_dataset_2 = gdal.Open(file_2, gdal.GA_ReadOnly)
    geotransform_2 = layer_gdal_dataset_2.GetGeoTransform()
    metadata_2 = layer_gdal_dataset_2.GetMetadata()
    nbands_2 = layer_gdal_dataset_2.RasterCount

    # compare number of bands
    flag_same_nbands =  nbands_1 == nbands_2
    flag_same_nbands_str = _get_prefix_str(flag_same_nbands, flag_all_ok)
    prefix = ' ' * 7
    print(f'{flag_same_nbands_str}Comparing number of bands')
    if not flag_same_nbands:
        print(prefix + f'Input 1 has {nbands_1} bands and input 2'
              f' has {nbands_2} bands')
        return False

    # compare array values
    print('Comparing DSWx bands...')
    for b in range(1, nbands_1 + 1):
        gdal_band_1 = layer_gdal_dataset_1.GetRasterBand(b)
        gdal_band_2 = layer_gdal_dataset_2.GetRasterBand(b)
        image_1 = gdal_band_1.ReadAsArray()
        image_2 = gdal_band_2.ReadAsArray()
        flag_bands_are_equal = np.allclose(
            image_1, image_2, atol=COMPARE_DSWX_HLS_PRODUCTS_ERROR_TOLERANCE)
        flag_bands_are_equal_str = _get_prefix_str(flag_bands_are_equal,
                                                   flag_all_ok)
        print(f'{flag_bands_are_equal_str}     Band {b} -'
              f' {gdal_band_1.GetDescription()}"')
        if not flag_bands_are_equal:
            _print_first_value_diff(image_1, image_2, prefix)

    # compare geotransforms
    flag_same_geotransforms = np.array_equal(geotransform_1, geotransform_2)
    flag_same_geotransforms_str = _get_prefix_str(flag_same_geotransforms,
                                                  flag_all_ok)
    print(f'{flag_same_geotransforms_str}Comparing geotransform')
    if not flag_same_geotransforms:
        print(prefix + f'* input 1 geotransform with content "{geotransform_1}"'
              f' differs from input 2 geotransform with content'
              f' "{geotransform_2}".')

    # compare metadata
    metadata_error_message, flag_same_metadata = \
        _compare_dswx_hls_metadata(metadata_1, metadata_2)

    flag_same_metadata_str = _get_prefix_str(flag_same_metadata,
                                             flag_all_ok)
    print(f'{flag_same_metadata_str}Comparing metadata')

    if not flag_same_metadata:
        print(prefix + metadata_error_message)

    return flag_all_ok[0]


def _compare_dswx_hls_metadata(metadata_1, metadata_2):
    """
    Compare DSWx-HLS products' metadata

       Parameters
       ----------
       metadata_1 : dict
            Metadata of the first DSWx-HLS product
       metadata_2: dict
            Metadata of the second
    """
    metadata_error_message = None
    flag_same_metadata = len(metadata_1.keys()) == len(metadata_2.keys())
    if not flag_same_metadata:
        metadata_error_message = (
            f'* input 1 metadata has {len(metadata_1.keys())} entries'
            f' whereas input 2 metadata has {len(metadata_2.keys())} entries.')

        set_1_m_2 = set(metadata_1.keys()) - set(metadata_2.keys())
        if len(set_1_m_2) > 0:
            metadata_error_message += (' Input 1 metadata has extra entries'
                                       ' with keys:'
                                       f' {", ".join(set_1_m_2)}.')
        set_2_m_1 = set(metadata_2.keys()) - set(metadata_1.keys())
        if len(set_2_m_1) > 0:
            metadata_error_message += (' Input 2 metadata has extra entries'
                                       ' with keys:'
                                       f' {", ".join(set_2_m_1)}.')
    else:
        for k1, v1, in metadata_1.items():
            if k1 not in metadata_2.keys():
                 flag_same_metadata = False
                 metadata_error_message = (
                     f'* the metadata key {k1} is present in'
                     ' but it is not present in input 2')
                 break
            if k1 == 'PROCESSING_DATETIME':
                # Processing datetimes are expected to be different from
                # input 1 and 2
                continue
            if metadata_2[k1] != v1:
                 flag_same_metadata = False
                 metadata_error_message = (
                     f'* contents of metadata key {k1} from'
                     f' input 1 has value "{v1}" whereas the same key in'
                     f' input 2 metadata has value "{metadata_2[k1]}"')
                 break
    return metadata_error_message, flag_same_metadata


def _print_first_value_diff(image_1, image_2, prefix):
    """
    Print first value difference between two images.

       Parameters
       ----------
       image_1 : numpy.ndarray
            First input image
       image_2: numpy.ndarray
            Second input image
       prefix: str
            Prefix to the message printed to the user
    """
    flag_error_found = False
    for i in range(image_1.shape[0]):
        for j in range(image_1.shape[1]):
            if (abs(image_1[i, j] - image_2[i, j]) >
                    COMPARE_DSWX_HLS_PRODUCTS_ERROR_TOLERANCE):
                continue
            print(prefix + f'     * input 1 has value'
                  f' "{image_1[i, j]}" in position'
                  f' (x: {j}, y: {i})'
                  f' whereas input 2 has value "{image_2[i, j]}"'
                  ' in the same position.')
            flag_error_found = True
            break
        if flag_error_found:
            break


def decimate_by_summation(image, size_y, size_x):
    """Decimate an array by summation using a window of size 
       `size_y` by `size_x`.

       Parameters
       ----------
       image: numpy.ndarray
              Input image
       size_y: int
              Number of looks in the Y-direction (row)
       size_y: int
              Number of looks in the X-direction (column)

       Returns
       -------
       out_image : numpy.ndarray
              Output image

    """
    for i in range(size_y):
        for j in range(size_x):
            image_slice = image[i::size_y, j::size_x]
            if i == 0 and j == 0:
                current_image = np.copy(image_slice)
                out_image = np.zeros_like(current_image)
            else:
                current_image[0:image_slice.shape[0],
                              0:image_slice.shape[1]] = \
                                image_slice
            out_image += current_image
    return out_image

def _update_landcover_array(conglomerate_array, agg_sum, threshold,
        classification_val):
    flat_agg = agg_sum.reshape(-1)
    for position, value in enumerate(flat_agg):
        if value >= threshold:
            conglomerate_array[position] = classification_val
    return


def create_landcover_mask(copernicus_landcover_file,
                          worldcover_file, output_file, scratch_dir,
                          mask_type, geotransform, projection, length, width,
                          dswx_metadata_dict = None, output_files_list = None,
                          temp_files_list = None):
    """
    Create landcover mask LAND combining Copernicus Global Land Service
    (CGLS) Land Cover Layers collection 3 at 100m and ESA WorldCover 10m.

       Parameters
       ----------
       copernicus_landcover_file : str
            Copernicus Global Land Service (CGLS) Land Cover Layer file
            collection 3 at 100m
       worldcover_file : str
            ESA WorldCover map file
       output_file : str
            Output landcover mask (LAND layer)
       scratch_dir : str
              Temporary directory
       mask_type : str
              Mask type. Options: "Standard" and "Water Heavy"
       geotransform: numpy.ndarray
              Geotransform describing the DSWx-HLS product geolocation
       projection: str
              DSWx-HLS product's projection
       length: int
              DSWx-HLS product's length (number of lines)
       width: int
              DSWx-HLS product's width (number of columns)
       dswx_metadata_dict: dict (optional)
              Metadata dictionary that will store band metadata 
       output_files_list: list (optional)
              Mutable list of output files
       temp_files_list: list (optional)
              Mutable list of temporary files
    """
    if not os.path.isfile(copernicus_landcover_file):
        logger.error(f'ERROR file not found: {copernicus_landcover_file}')
        return

    if not os.path.isfile(worldcover_file):
        logger.error(f'ERROR file not found: {worldcover_file}')
        return

    logger.info(f'Copernicus landcover 100 m file: {copernicus_landcover_file}')
    logger.info(f'World cover 10 m file: {worldcover_file}')

    # Reproject Copernicus land cover
    copernicus_landcover_reprojected_file = os.path.join(
        scratch_dir, 'copernicus_reprojected.tif')
    copernicus_landcover_array = _warp(copernicus_landcover_file,
        geotransform, projection,
        length, width, scratch_dir, resample_algorithm='nearest',
        relocated_file=copernicus_landcover_reprojected_file,
        temp_files_list=temp_files_list)
    temp_files_list.append(copernicus_landcover_reprojected_file)

    # Reproject ESA Worldcover 10m from geographic (lat/lon) to MGRS (UTM) 10m
    geotransform_up_3 = list(geotransform)
    geotransform_up_3[1] = geotransform[1] / 3  # dx / 3
    geotransform_up_3[5] = geotransform[5] / 3  # dy / 3
    length_up_3 = 3 * length
    width_up_3 = 3 * width
    worldcover_reprojected_up_3_file = os.path.join(
        scratch_dir, 'worldcover_reprojected_up_3.tif')
    worldcover_array_up_3 = _warp(worldcover_file, geotransform_up_3,
        projection, length_up_3, width_up_3, scratch_dir,
        resample_algorithm='nearest',
        relocated_file=worldcover_reprojected_up_3_file,
        temp_files_list=temp_files_list)
    temp_files_list.append(worldcover_reprojected_up_3_file)

    # Set multilooking parameters
    size_y = 3
    size_x = 3

    # Create water mask
    logger.info(f'creating water mask')
    # WorldCover class 80: permanent water bodies
    # WorldCover class 90: herbaceous wetland
    water_binary_mask = np.where((worldcover_array_up_3 == 80) |
                                 (worldcover_array_up_3 == 90), 1, 0)
    water_aggregate_sum = decimate_by_summation(water_binary_mask,
                                              size_y, size_x)
    del water_binary_mask

    # Create urban-areas mask
    logger.info(f'creating urban-areas mask')
    # WorldCover class 50: built-up
    urban_binary_mask = np.where((worldcover_array_up_3 == 50) , 1, 0)
    urban_aggregate_sum = decimate_by_summation(urban_binary_mask,
                                                size_y, size_x)
    del urban_binary_mask

    # Create vegetation mask
    logger.info(f'creating vegetation mask')
    # WorldCover class 10: tree cover
    tree_binary_mask  = np.where((worldcover_array_up_3 == 10) , 1, 0)
    del worldcover_array_up_3
    tree_aggregate_sum = decimate_by_summation(tree_binary_mask,
                                               size_y, size_x)
    del tree_binary_mask

    logger.info(f'combining masks')
    tree_aggregate_sum = np.where(copernicus_landcover_array == 111,
                                  tree_aggregate_sum, 0)

    # create array filled with 30000
    landcover_fill_value = \
        dswx_hls_landcover_classes_dict['fill_value']
    hierarchy_combined = np.full(water_aggregate_sum.reshape(-1).shape,
        landcover_fill_value, dtype=np.uint8)

    # load threshold list according to `mask_type`
    threshold_list = landcover_threshold_dict[mask_type.lower()]

    # aggregate sum value of 7/9 or higher is called tree
    evergreen_forest_class = \
        dswx_hls_landcover_classes_dict['evergreen_forest']
    _update_landcover_array(hierarchy_combined, tree_aggregate_sum,
                            threshold_list[0], evergreen_forest_class)

    # majority of pixels are urban
    year = datetime.date.today().year - 2000
    low_intensity_developed_class = \
        (dswx_hls_landcover_classes_dict['low_intensity_developed_offset'] +
         year)
    _update_landcover_array(hierarchy_combined, urban_aggregate_sum,
                            threshold_list[1], low_intensity_developed_class)

    # high density urban at 7/9 or higher
    high_intensity_developed_class = \
        (dswx_hls_landcover_classes_dict['high_intensity_developed_offset'] +
         year)
    _update_landcover_array(hierarchy_combined, urban_aggregate_sum,
                            threshold_list[2], high_intensity_developed_class)

    # water where 1/3 or more pixels
    water_class = \
        dswx_hls_landcover_classes_dict['water']
    _update_landcover_array(hierarchy_combined, water_aggregate_sum,
                            threshold_list[3], water_class)
    
    hierarchy_combined = hierarchy_combined.reshape(water_aggregate_sum.shape)

    ctable = _get_landcover_mask_ctable()
    
    description = band_description_dict['LAND']

    if output_file is not None:
        _save_array(hierarchy_combined, output_file,
                    dswx_metadata_dict, geotransform,
                    projection, description = description,
                    scratch_dir=scratch_dir,
                    output_files_list = output_files_list,
                    ctable=ctable)

    return hierarchy_combined


def _is_landcover_class_evergreen(landcover_mask):
    """Return boolean mask identifying areas marked as evergreen.

       Parameters
       ----------
       landcover_mask: numpy.ndarray
              Landcover mask

       Returns
       -------
       evergreen_mask : numpy.ndarray
              Evergreen mask
    """ 
    evergreen_forest_class = \
        dswx_hls_landcover_classes_dict['evergreen_forest']
    return landcover_mask == evergreen_forest_class

def _is_landcover_class_water_or_wetland(landcover_mask):
    """Return boolean mask identifying areas marked as water or wetland.

       Parameters
       ----------
       landcover_mask: numpy.ndarray
              Landcover mask

       Returns
       -------
       evergreen_mask : numpy.ndarray
              Water or wetland mask
    """ 
    water_class = \
        dswx_hls_landcover_classes_dict['water']
    return landcover_mask == water_class

def _is_landcover_class_low_intensity_developed(landcover_mask):
    """Return boolean mask identifying areas marked as low-intensity
    developed.

       Parameters
       ----------
       landcover_mask: numpy.ndarray
              Landcover mask

       Returns
       -------
       low_intensity_developed_mask : numpy.ndarray
              Low-intensity developed
    """ 
    low_intensity_developed_class_offset = \
        dswx_hls_landcover_classes_dict['low_intensity_developed_offset']
    low_intensity_developed_mask = (
        (landcover_mask >= low_intensity_developed_class_offset) & 
        (landcover_mask < low_intensity_developed_class_offset + 100))
    return low_intensity_developed_mask

def _is_landcover_class_high_intensity_developed(landcover_mask):
    """Return boolean mask identifying areas marked as high-intensity
    developed.

       Parameters
       ----------
       landcover_mask: numpy.ndarray
              Landcover mask

       Returns
       -------
       high_intensity_developed_mask : numpy.ndarray
              High-intensity developed
    """ 
    high_intensity_developed_class_offset = \
        dswx_hls_landcover_classes_dict['high_intensity_developed_offset']
    high_intensity_developed_mask = \
        ((landcover_mask >= high_intensity_developed_class_offset) &
         (landcover_mask < high_intensity_developed_class_offset + 100))
    return high_intensity_developed_mask


def _apply_landcover_and_shadow_masks(interpreted_layer, nir,
        landcover_mask, shadow_layer, hls_thresholds):
    """Apply landcover and shadow masks onto interpreted layer

       Parameters
       ----------
       interpreted_layer: numpy.ndarray
              Interpreted layer
       nir: numpy.ndarray
              Near infrared (NIR) channel
       landcover_mask: numpy.ndarray
              Landcover mask
       shadow_layer: numpy.ndarray
              Shadow mask
       hls_thresholds:
              HLS reflectance thresholds for generating DSWx-HLS products

       Returns
       -------
       landcover_shadow_masked_dswx : numpy.ndarray
              Shadow-masked interpreted layer
    """

    landcover_shadow_masked_dswx = interpreted_layer.copy()

    # apply shadow mask - shadows are set to 0 (not water)
    if shadow_layer is not None and landcover_mask is None:
        logger.info('applying shadow mask:')
        to_mask_ind = np.where((shadow_layer == SHAD_MASKED) &
            ((interpreted_layer >= FIRST_UNCOLLAPSED_WATER_CLASS) |
             (interpreted_layer <= LAST_UNCOLLAPSED_WATER_CLASS)))
        landcover_shadow_masked_dswx[to_mask_ind] = WTR_NOT_WATER

    elif shadow_layer is not None:
        logger.info('applying shadow mask (with landcover):')
        to_mask_ind = np.where((shadow_layer == SHAD_MASKED) &
            (~_is_landcover_class_water_or_wetland(landcover_mask)) &
            ((interpreted_layer >= FIRST_UNCOLLAPSED_WATER_CLASS) &
             (interpreted_layer <= LAST_UNCOLLAPSED_WATER_CLASS)))
        landcover_shadow_masked_dswx[to_mask_ind] = WTR_NOT_WATER

    if landcover_mask is None:
        return landcover_shadow_masked_dswx

    logger.info('applying landcover mask:')

    # Check landcover (evergreen)
    to_mask_ind = np.where(
        _is_landcover_class_evergreen(landcover_mask) &
        (nir > hls_thresholds.lcmask_nir) &
         ((interpreted_layer == WTR_UNCOLLAPSED_POTENTIAL_WETLAND) |
          (interpreted_layer == WTR_UNCOLLAPSED_LOW_CONF_WATER)))
    landcover_shadow_masked_dswx[to_mask_ind] = WTR_NOT_WATER

    # Check landcover (low intensity developed)
    to_mask_ind = np.where(
        _is_landcover_class_low_intensity_developed(landcover_mask) &
        (nir > hls_thresholds.lcmask_nir) &
         ((interpreted_layer == WTR_UNCOLLAPSED_POTENTIAL_WETLAND) |
          (interpreted_layer == WTR_UNCOLLAPSED_LOW_CONF_WATER)))
    landcover_shadow_masked_dswx[to_mask_ind] = WTR_NOT_WATER

    # Check landcover (high intensity developed)
    to_mask_ind = np.where(
        _is_landcover_class_high_intensity_developed(landcover_mask) &
        ((interpreted_layer >= FIRST_UNCOLLAPSED_WATER_CLASS) &
         (interpreted_layer <= LAST_UNCOLLAPSED_WATER_CLASS)))
    landcover_shadow_masked_dswx[to_mask_ind] = WTR_NOT_WATER

    return landcover_shadow_masked_dswx



def _get_interpreted_dswx_ctable(
        flag_collapse_wtr_classes = FLAG_COLLAPSE_WTR_CLASSES):
    """Create and return GDAL RGB color table for DSWx-HLS
       surface water interpreted layers.

       flag_collapse_wtr_classes: bool
            Flag that indicates if interpreted layer contains
            collapsed classes following the standard DSWx-HLS product
            water classes

       Returns
       -------
       dswx_ctable : GDAL ColorTable object
            GDAL color table for DSWx-HLS surface water interpreted layers
    """
    # create color table
    dswx_ctable = gdal.ColorTable()

    # set color for each value

    # White - Not water
    dswx_ctable.SetColorEntry(WTR_NOT_WATER, (255, 255, 255))

    if flag_collapse_wtr_classes:
        # Blue - Open water
        dswx_ctable.SetColorEntry(WTR_COLLAPSED_OPEN_WATER,
                                  (0, 0, 255)) 
        # Green - Partial surface water
        dswx_ctable.SetColorEntry(WTR_COLLAPSED_PARTIAL_SURFACE_WATER,
                                  (0, 255, 0))
    else:
        # Blue - Water (high confidence)
        dswx_ctable.SetColorEntry(WTR_UNCOLLAPSED_HIGH_CONF_WATER,
                                  (0, 0, 255)) 
        # Light blue - Water (moderate conf.)
        dswx_ctable.SetColorEntry(WTR_UNCOLLAPSED_MODERATE_CONF_WATER,
                                  (0, 127, 255))
        # Dark green - Potential wetland
        dswx_ctable.SetColorEntry(WTR_UNCOLLAPSED_POTENTIAL_WETLAND,
                                  (0, 127, 0))
        # Green - Low confidence water or wetland
        dswx_ctable.SetColorEntry(WTR_UNCOLLAPSED_LOW_CONF_WATER,
                                  (0, 255, 0))

    # Gray - QA masked
    dswx_ctable.SetColorEntry(WTR_CLOUD_MASKED, (127, 127, 127))

    # Black - Fill value
    dswx_ctable.SetColorEntry(UINT8_FILL_VALUE, (0, 0, 0, 255))

    return dswx_ctable


def _get_cloud_mask_ctable():
    """Create and return GDAL RGB color table for DSWx-HLS cloud/cloud-shadow mask.

       Returns
       -------
       dswx_ctable : GDAL ColorTable object
            GDAL color table for DSWx-HLS cloud/cloud-shadow mask.
    """
    # create color table
    mask_ctable = gdal.ColorTable()

    # set color for each value
    # - Mask cloud shadow bit (0)
    # - Mask snow/ice bit (1)
    # - Mask cloud bit (2)

    # White - Not masked
    mask_ctable.SetColorEntry(0, (255, 255, 255))
    # Dark gray - Cloud shadow
    mask_ctable.SetColorEntry(1, (64, 64, 64))
    # Cyan - snow/ice
    mask_ctable.SetColorEntry(2, (0, 255, 255))
    # Blue - Cloud shadow and snow/ice
    mask_ctable.SetColorEntry(3, (0, 0, 255))
    # Light gray - Cloud
    mask_ctable.SetColorEntry(4, (192, 192, 192))
    # Gray - Cloud and cloud shadow
    mask_ctable.SetColorEntry(5, (127, 127, 127))
    # Magenta - Cloud and snow/ice
    mask_ctable.SetColorEntry(6, (255, 0, 255))
    # Light blue - Cloud, cloud shadow, and snow/ice
    mask_ctable.SetColorEntry(7, (127, 127, 255))
    # Black - Fill value
    mask_ctable.SetColorEntry(UINT8_FILL_VALUE, (0, 0, 0, 255))
    return mask_ctable


def _get_landcover_mask_ctable():
    """Create and return GDAL RGB color table for DSWx-HLS landcover mask.

       Returns
       -------
       dswx_ctable : GDAL ColorTable object
            GDAL color table for DSWx-HLS landcover mask.
    """
    # create color table
    mask_ctable = gdal.ColorTable()

    fill_value = \
        dswx_hls_landcover_classes_dict['fill_value']
    evergreen_forest_class = \
        dswx_hls_landcover_classes_dict['evergreen_forest']
    water_class = \
        dswx_hls_landcover_classes_dict['water']
    low_intensity_developed_class_offset = \
        dswx_hls_landcover_classes_dict['low_intensity_developed_offset']
    high_intensity_developed_class_offset = \
        dswx_hls_landcover_classes_dict['high_intensity_developed_offset']

    # White - Not masked (fill_value)
    mask_ctable.SetColorEntry(fill_value, (255, 255, 255))

    # Green - Evergreen forest class
    mask_ctable.SetColorEntry(evergreen_forest_class, (0, 255, 0))

    # Blue - Water class
    mask_ctable.SetColorEntry(water_class, (0, 0, 255))

    # Magenta - Low intensity developed
    for i in range(100):
        mask_ctable.SetColorEntry(low_intensity_developed_class_offset + i,
                                  (255, 0, 255))

    # Red - High intensity developed
    for i in range(100):
        mask_ctable.SetColorEntry(high_intensity_developed_class_offset + i, 
                                  (255, 0, 0))

    return mask_ctable

def _compute_otsu_threshold(image, is_normalized = True):
    """Compute Otsu threshold
       source: https://learnopencv.com/otsu-thresholding-with-opencv/

       Parameters
       ----------
       image: numpy.ndarray
              Input image
       is_normalized: bool (optional)
              Flag to inform the function if input image is normalized

       Returns
       -------
       binary_array : numpy.ndarray
            Binary array after thresholding input image with Otsu's threshold
    """
    # Set total number of bins in the histogram
    bins_num = 256

    # Get the image histogram
    hist, bin_edges = np.histogram(image, bins=bins_num)

    # Get normalized histogram if it is required
    if is_normalized:
        hist = np.divide(hist.ravel(), hist.max())

    # Calculate centers of bins
    bin_mids = (bin_edges[:-1] + bin_edges[1:]) / 2.

    # Iterate over all thresholds (indices) and get the probabilities w1(t), w2(t)
    weight1 = np.cumsum(hist)
    weight2 = np.cumsum(hist[::-1])[::-1]

    # Get the class means mu0(t)
    mean1 = np.cumsum(hist * bin_mids) / weight1
    # Get the class means mu1(t)
    mean2 = (np.cumsum((hist * bin_mids)[::-1]) / weight2[::-1])[::-1]

    inter_class_variance = weight1[:-1] * weight2[1:] * (mean1[:-1] - mean2[1:]) ** 2

    # Maximize the inter_class_variance function val
    index_of_max_val = np.argmax(inter_class_variance)

    threshold = bin_mids[:-1][index_of_max_val]
    logger.info(f"Otsu's algorithm implementation thresholding result: {threshold}")

    return image > threshold


def generate_interpreted_layer(diagnostic_layer):
    """Generate interpreted layer from diagnostic test band

       Parameters
       ----------
       diagnostic_layer: numpy.ndarray
              Diagnostic test band

       Returns
       -------
       interpreted_layer : numpy.ndarray
            Interpreted layer
    """
    logger.info('step 2 - get interpreted DSWX band')
    shape = diagnostic_layer.shape
    interpreted_layer = np.full(shape, 255, dtype = np.uint8)

    for key, value in interpreted_dswx_band_dict.items():
        interpreted_layer[diagnostic_layer == key] = value

    return interpreted_layer


def _get_binary_water_layer(interpreted_water_layer):
    """Generate binary water layer from interpreted water layer

       Parameters
       ----------
       interpreted_water_layer: numpy.ndarray
              Interpreted water layer

       Returns
       -------
       binary_water_layer : numpy.ndarray
            Binary water layer
    """
    # fill value
    binary_water_layer = np.full_like(interpreted_water_layer,
                                      UINT8_FILL_VALUE)

    # water classes
    binary_water_layer[interpreted_water_layer == WTR_NOT_WATER] = \
        WTR_NOT_WATER

    # water classes: 1 to 4
    for class_value in range(1, 5):
        binary_water_layer[interpreted_water_layer == class_value] = BWTR_WATER

    # Q/A masked
    binary_water_layer[interpreted_water_layer == WTR_CLOUD_MASKED] = \
        WTR_CLOUD_MASKED

    return binary_water_layer


def _get_confidence_layer(interpreted_layer,
        flag_collapse_wtr_classes = False):
    """
       Generate confidence layer from interpreted water layer

       Parameters
       ----------
       interpreted_layer: numpy.ndarray
              Interpreted water layer

       flag_collapse_wtr_classes: bool
            Flag that indicates if interpreted layer contains
            collapsed classes following the standard DSWx-HLS product
            water classes

       Returns
       -------
       confidence_layer : numpy.ndarray
            Confidence layer
    """
    if flag_collapse_wtr_classes:
        confidence_layer_classes = wtr_confidence_dict
    else:
        confidence_layer_classes = wtr_confidence_non_collapsed_dict
    confidence_layer = np.full_like(interpreted_layer, UINT8_FILL_VALUE)
    for original_value, new_value in confidence_layer_classes.items():
        confidence_layer[interpreted_layer == original_value] = new_value
    return confidence_layer


def _compute_diagnostic_tests(blue, green, red, nir, swir1, swir2,
                              hls_thresholds):
    """Compute diagnost tests over reflectance channels: Blue,
    Green, Red, NIR, SWIR-1, and SWIR-2, and return
    diagnostic test band

       Parameters
       ----------
       blue: numpy.ndarray
              Blue channel
       green: numpy.ndarray
              Green channel
       red: numpy.ndarray
              Red channel
       nir: numpy.ndarray
              Near infrared (NIR) channel
       swir1: numpy.ndarray
              Short-wave infrared 1 (SWIR-1) channel
       swir2: numpy.ndarray
              Short-wave infrared 2 (SWIR-2) channel
       hls_thresholds:
              HLS reflectance thresholds for generating DSWx-HLS products

       Returns
       -------
       diagnostic_layer : numpy.ndarray
            Diagnostic test band
    """

    # Modified Normalized Difference Wetness Index (MNDWI)
    mndwi = (green - swir1)/(green + swir1)

    # Multi-band Spectral Relationship Visible (MBSRV)
    mbsrv = green + red

    # Multi-band Spectral Relationship Near-Infrared (MBSRN)
    mbsrn = nir + swir1

    # Automated Water Extent Shadow (AWESH)
    awesh = blue + (2.5 * green) - (1.5 * mbsrn) - (0.25 * swir2)

    # Normalized Difference Vegetation Index (NDVI)
    ndvi = (nir - red) / (nir + red)

    # Diagnostic test band
    shape = blue.shape
    diagnostic_layer = np.zeros(shape, dtype = np.uint16)

    logger.info('step 1 - compute diagnostic tests')
    # Surface water tests (see [1, 2])

    # Test 1 (open water test, more conservative)
    diagnostic_layer[mndwi > hls_thresholds.wigt] += 1

    # Test 2 (open water test)
    diagnostic_layer[mbsrv > mbsrn] += 2

    # Test 3 (open water test)
    diagnostic_layer[awesh > hls_thresholds.awgt] += 4

    # Test 4 (partial surface water test)
    ind = np.where((mndwi > hls_thresholds.pswt_1_mndwi) &
                   (swir1 < hls_thresholds.pswt_1_swir1) &
                   (nir < hls_thresholds.pswt_1_nir) &
                   (ndvi < hls_thresholds.pswt_1_ndvi))
    diagnostic_layer[ind] += 8

    # Test 5 (partial surface water test)
    ind = np.where((mndwi > hls_thresholds.pswt_2_mndwi) &
                   (blue < hls_thresholds.pswt_2_blue) &
                   (swir1 < hls_thresholds.pswt_2_swir1) &
                   (swir2 < hls_thresholds.pswt_2_swir2) &
                   (nir < hls_thresholds.pswt_2_nir))
    diagnostic_layer[ind] += 16
   
    return diagnostic_layer


def _compute_mask_and_filter_interpreted_layer(
        unmasked_interpreted_water_layer, qa_band):
    """Compute cloud/cloud-shadow mask and filter interpreted water layer

       Parameters
       ----------
       unmasked_interpreted_water_layer: numpy.ndarray
              Cloud-unmasked interpreted water layer
       qa_band: numpy ndarray
              HLS Q/A band

       Returns
       -------
       masked_interpreted_water_layer : numpy.ndarray
              Cloud-masked interpreted water layer
    """
    shape = unmasked_interpreted_water_layer.shape
    masked_interpreted_water_layer = unmasked_interpreted_water_layer.copy()
    mask = np.zeros(shape, dtype = np.uint8)

    '''
    QA band - Landsat 8
    BITS:
    0 - Cirrus (reserved but not used)
    1 - Cloud (*)
    2 - Adjacent to cloud/shadow
    3 - Cloud shadow (*)
    4 - Snow/ice (*)
    5 - Water
    6-7 - Aerosol quality:
          00 - Climatology aerosol
          01 - Low aerosol
          10 - Moderate aerosol
          11 - High aerosol

    (*) set output as 9
    '''

    for i in range(shape[0]):
        for j in range(shape[1]):

            # Check QA cloud shadow bit (3) => bit 0
            if np.bitwise_and(2**3, qa_band[i, j]):
                mask[i, j] += 1

            # Check QA cloud bit (1) => bit 2
            if np.bitwise_and(2**1, qa_band[i, j]):
                mask[i, j] += 4

            if mask[i, j] != 0:
                masked_interpreted_water_layer[i, j] = WTR_CLOUD_MASKED

            # Check QA snow bit (4) => bit 1
            if np.bitwise_and(2**4, qa_band[i, j]):
                mask[i, j] += 2
                masked_interpreted_water_layer[i, j] = 0

    return mask, masked_interpreted_water_layer


def _get_avg_sensing_time(sensing_time_str):
    """
       Compute average sensing time

       Parameters
       ----------
       sensing_time_str: str
              String containing the list of sensing times separated by ";"

       Returns
       -------
       average_sensing_time_string: str
              Average sensing time
    """
    sensing_time_list = [d.strip() for d in
                         sensing_time_str.split(';')]

    if len(sensing_time_list) == 1:
        return sensing_time_list[0]

    timestamp_sum = 0
    for sensing_time in sensing_time_list:
        # datetime parses microseconds but not nanoseconds
        sensing_time_splitted = sensing_time.split('.')
        sensing_time_splitted[1] = sensing_time_splitted[1][0:6]
        sensing_time_microseconds = '.'.join(
            sensing_time_splitted)+'Z'
        dt_object = datetime.datetime.strptime(
            sensing_time_microseconds, "%Y-%m-%dT%H:%M:%S.%fZ")
        timestamp_sum += dt_object.timestamp()
    timestamp_avg = timestamp_sum / len(sensing_time_list)
    datetime_avg = datetime.datetime.fromtimestamp(timestamp_avg)
    datetime_avg_str = datetime_avg.strftime("%Y-%m-%dT%H:%M:%S.%fZ")
    return datetime_avg_str


def _load_hls_from_file(filename, image_dict, offset_dict, scale_dict,
                        dswx_metadata_dict, key,
                        flag_offset_and_scale_inputs, flag_debug = False,
                        band_suffix = None):
    """Load HLS band from file into memory

       Parameters
       ----------
       filename: str
              Filename containing HLS band
       image_dict: dict
              Image dictionary that will store HLS band array
       offset_dict: dict
              Offset dictionary that will store band offset
       scale_dict: dict
              Scale dictionary that will store band scaling factor
       dswx_metadata_dict: dict
              Metadata dictionary that will store band metadata
       key: str
              Name of the band (e.g., "blue", "green", "swir1", etc)
       flag_offset_and_scale_inputs: bool
              Flag to indicate if the band should be offseted and scaled
       flag_debug: bool (optional)
              Flag to indicate if execution is for debug purposes. If so,
              only a subset of the image will be loaded into memory
       band_suffix: str (optional)
              Indicate band suffix that should be removed from file
              name to extract band name

       Returns
       -------
       flag_success : bool
              Flag indicating if band was successfuly loaded into memory
    """
    layer_gdal_dataset = gdal.Open(filename, gdal.GA_ReadOnly)
    if layer_gdal_dataset is None:
        return None

    if 'hls_dataset_name' not in image_dict.keys():
        hls_dataset_name = os.path.splitext(os.path.basename(filename))[0]
        if band_suffix:
            hls_dataset_name = hls_dataset_name.replace(f'.{band_suffix}', '')
        image_dict['hls_dataset_name'] = hls_dataset_name

    offset = 0.0
    scale_factor = 1.

    metadata = layer_gdal_dataset.GetMetadata()

    if 'SPACECRAFT_NAME' not in dswx_metadata_dict.keys():
        for k, v in metadata.items():
            if k.upper() in METADATA_FIELDS_TO_COPY_FROM_HLS_LIST:
                dswx_metadata_dict[k.upper()] = v
            elif (k.upper() == 'LANDSAT_PRODUCT_ID' or
                    k.upper() == 'PRODUCT_URI'):
                dswx_metadata_dict['SENSOR_PRODUCT_ID'] = v
            elif (k.upper() == 'SENSING_TIME' and
                    FLAG_COMPUTE_AVERAGE_SENSING_TIME):
                dswx_metadata_dict['SENSING_TIME'] = \
                    _get_avg_sensing_time(v)
            elif k.upper() == 'SENSING_TIME':
                dswx_metadata_dict['SENSING_TIME'] = v

        sensor = None

        # HLS Sentinel metadata contain attribute SPACECRAFT_NAME
        if 'SPACECRAFT_NAME' in metadata:
            spacecraft_name = metadata['SPACECRAFT_NAME'].upper()
            if 'SENTINEL' not in spacecraft_name and 'LANDSAT' not in spacecraft_name:
                logger.info(f'ERROR the platform "{spacecraft_name}" is not supported')
                return False

        # HLS Landsat metadata contain attribute SENSOR
        elif 'SENSOR' in metadata:
            sensor = metadata['SENSOR']
            if ('OLI' in sensor and
                    'SENSOR_PRODUCT_ID' in dswx_metadata_dict.keys() and
                    'LC' in dswx_metadata_dict['SENSOR_PRODUCT_ID']):
                sensor_product_id = dswx_metadata_dict['SENSOR_PRODUCT_ID']
                landsat_sat_num_index = sensor_product_id.find('LC')
                landsat_sat_num = int(sensor_product_id[
                    landsat_sat_num_index+2:landsat_sat_num_index+4])
                spacecraft_name = f'Landsat-{landsat_sat_num}'
            else:
                logger.info(f'ERROR the sensor "{sensor}" is not supported')
                return False

        # Otherwise, could not find HLS Sentinel or Landsat metadata
        else:
            logger.info('ERROR could not determine the platorm from metadata')
            return False

        dswx_metadata_dict['SPACECRAFT_NAME'] = spacecraft_name
        if sensor is not None:
            # Sensor may be in the form: "OLI_TIRS; OLI_TIRS"
            sensor_name = None
            flag_all_same = True
            for s in sensor.split(';'):
                current_sensor_name = s.strip()
                if sensor_name is None:
                    sensor_name = current_sensor_name
                    continue
                if sensor_name != current_sensor_name:
                    flag_all_same = False
                    break
            if flag_all_same:
                dswx_metadata_dict['SENSOR'] = sensor_name
            else:
                dswx_metadata_dict['SENSOR'] = sensor
        elif 'SENTINEL' in spacecraft_name:
            dswx_metadata_dict['SENSOR'] = 'MSI'
        else:
            dswx_metadata_dict['SENSOR'] = 'OLI_TIRS'

    if key == 'qa':
        if flag_debug:
            logger.info('reading in debug mode')
            image_dict[key] = layer_gdal_dataset.ReadAsArray(
                xoff=0, yoff=0, xsize=1000, ysize=1000)
        else:
            image_dict[key] = layer_gdal_dataset.ReadAsArray()
    else:
        for metadata_key, metadata_value in metadata.items():
            if metadata_key == 'add_offset':
                offset = float(metadata_value)
            elif metadata_key == 'scale_factor':
               scale_factor = float(metadata_value)
        if flag_debug:
            logger.info('reading in debug mode')
            image = layer_gdal_dataset.ReadAsArray(
                xoff=0, yoff=0, xsize=1000, ysize=1000)
        else:
            image = layer_gdal_dataset.ReadAsArray()
        if FLAG_CLIP_NEGATIVE_REFLECTANCE:
            image = np.clip(image, 1, None)
        if flag_offset_and_scale_inputs:
            image = scale_factor * (np.asarray(image, dtype=np.float32) -
                                    offset)
        image_dict[key] = image

    # save offset and scale factor into corresponding dictionaries
    offset_dict[key] = offset
    scale_dict[key] = scale_factor

    if 'geotransform' not in image_dict.keys():
        image_dict['geotransform'] = \
            layer_gdal_dataset.GetGeoTransform()
        image_dict['projection'] = \
            layer_gdal_dataset.GetProjection()
        band = layer_gdal_dataset.GetRasterBand(1)
        image_dict['fill_data'] = band.GetNoDataValue()
        image_dict['length'] = image_dict[key].shape[0]
        image_dict['width'] = image_dict[key].shape[1]

    return True


def _load_hls_product_v1(filename, image_dict, offset_dict,
                         scale_dict, dswx_metadata_dict,
                         flag_offset_and_scale_inputs,
                         flag_debug = False):
    """Load a HLS (v.1) product (all required bands) from file
       into memory

       Parameters
       ----------
       filename: str
              Filename containing HLS product
       image_dict: dict
              Image dictionary that will store HLS product's arrays
       offset_dict: dict
              Offset dictionary that will store product's offsets
       scale_dict: dict
              Scale dictionary that will store product's scaling factor
       dswx_metadata_dict: dict
              Metadata dictionary that will store product's metadata
       flag_offset_and_scale_inputs: bool
              Flag to indicate if bands should be offseted and scaled
       flag_debug (optional)
              Flag to indicate if execution is for debug purposes. If so,
              only a subset of the product will be loaded into memory

       Returns
       -------
       flag_success : bool
              Flag indicating if band was successfuly loaded into memory
    """
    if isinstance(filename, list):
        filename = filename[0]

    logger.info('loading HLS v.1.x layers:')
    for key in l30_v1_band_dict.keys():

        logger.info(f'    {key}')

        # Sensor is undertermined (first band) or LANDSAT
        if ('SPACECRAFT_NAME' not in dswx_metadata_dict.keys() or
                'LANDSAT' in dswx_metadata_dict['SPACECRAFT_NAME'].upper()):
            band_name = l30_v1_band_dict[key]
        else:
            band_name = s30_v1_band_dict[key]

        band_ref = f'HDF4_EOS:EOS_GRID:"{filename}":Grid:{band_name}'
        success = _load_hls_from_file(band_ref, image_dict, offset_dict,
                                      scale_dict, dswx_metadata_dict,
                                      key, flag_offset_and_scale_inputs,
                                      flag_debug = flag_debug)
        if not success:
            return False

    return True


def _load_hls_product_v2(file_list, image_dict, offset_dict,
                         scale_dict, dswx_metadata_dict,
                         flag_offset_and_scale_inputs, flag_debug = False):
    """Load a HLS (v.2) product (all required bands) from a list of files
       into memory

       Parameters
       ----------
       file_list: str
              File list containing HLS product
       image_dict: dict
              Image dictionary that will store HLS product's arrays
       offset_dict: dict
              Offset dictionary that will store product's offsets
       scale_dict: dict
              Scale dictionary that will store product's scaling factor
       dswx_metadata_dict: dict
              Metadata dictionary that will store product's metadata
       flag_offset_and_scale_inputs: bool
              Flag to indicate if bands should be offseted and scaled
       flag_debug (optional)
              Flag to indicate if execution is for debug purposes. If so,
              only a subset of the product will be loaded into memory

       Returns
       -------
       flag_success : bool
              Flag indicating if band was successfuly loaded into memory
    """
    logger.info('loading HLS v.2.0 layers:')
    for key in l30_v2_band_dict.keys():

        logger.info(f'    {key}')

        # Sensor is undertermined (first band) or LANDSAT
        if ('SPACECRAFT_NAME' not in dswx_metadata_dict.keys() or
                'LANDSAT' in dswx_metadata_dict['SPACECRAFT_NAME'].upper()):
            band_name = l30_v2_band_dict[key]
        else:
            band_name = s30_v2_band_dict[key]

        for filename in file_list:
            if band_name + '.tif' in filename:
                break
        else:
            logger.info(f'ERROR band {key} not found within list of input'
                        ' file(s)')
            return
        success = _load_hls_from_file(filename, image_dict, offset_dict,
                                      scale_dict, dswx_metadata_dict,
                                      key, flag_offset_and_scale_inputs,
                                      flag_debug = flag_debug,
                                      band_suffix = band_name)
        if not success:
            return False

    return True

def _get_binary_mask_ctable():
    """
       Get binary mask RGB color table

       Returns
       -------
       binary_mask_ctable : gdal.ColorTable
              Binary mask RGB color table
    """
    # create color table
    binary_mask_ctable = gdal.ColorTable()
    # Masked
    binary_mask_ctable.SetColorEntry(SHAD_MASKED, (64, 64, 64))
    # Not masked
    binary_mask_ctable.SetColorEntry(SHAD_NOT_MASKED, (255, 255, 255))
    # Black - Fill value
    binary_mask_ctable.SetColorEntry(UINT8_FILL_VALUE, (0, 0, 0, 255))
    return binary_mask_ctable


def _get_binary_water_ctable():
    """Get binary water RGB color table

       Returns
       -------
       binary_water_ctable : gdal.ColorTable
              Binary water RGB color table
    """
    # create color table
    binary_water_ctable = gdal.ColorTable()
    # No water
    binary_water_ctable.SetColorEntry(WTR_NOT_WATER, (255, 255, 255))
    # Water
    binary_water_ctable.SetColorEntry(BWTR_WATER, (0, 0, 255))
    # Gray - QA masked
    binary_water_ctable.SetColorEntry(WTR_CLOUD_MASKED, (127, 127, 127))
    # Black - Fill value
    binary_water_ctable.SetColorEntry(UINT8_FILL_VALUE, (0, 0, 0, 255))
    return binary_water_ctable


def _get_confidence_layer_ctable():
    """
       Get confidence layer RGB color table

       Returns
       -------
       confidence_layer_ctable : gdal.ColorTable
              Confidence layer color table
    """
    # create color table
    confidence_layer_ctable = gdal.ColorTable()
    
    # color gradient from white to blue
    for conf_value in range(101):
        conf_value_255 = int(float(conf_value) * 255 // 100)
        confidence_layer_ctable.SetColorEntry(
            conf_value, (255 - conf_value_255,
                         255 - conf_value_255,
                         255))

    # White - Not water
    confidence_layer_ctable.SetColorEntry(CONF_NOT_WATER, (255, 255, 255))

    # Gray - QA masked
    confidence_layer_ctable.SetColorEntry(CONF_CLOUD_MASKED, (127, 127, 127))

    # Black - Fill value
    confidence_layer_ctable.SetColorEntry(UINT8_FILL_VALUE, (0, 0, 0, 255))
    return confidence_layer_ctable

def _collapse_wtr_classes(interpreted_layer):
    """
       Collapse interpreted layer classes onto final DSWx-HLS
        product WTR classes

       Parameters
       ----------
       interpreted_layer: np.ndarray
              Interpreted layer

       Returns
       -------
       collapsed_interpreted_layer: np.ndarray
              Interpreted layer with collapsed classes
    """
    collapsed_interpreted_layer = np.full_like(interpreted_layer,
                                               UINT8_FILL_VALUE)
    for original_value, new_value in collapse_wtr_classes_dict.items():
        collapsed_interpreted_layer[interpreted_layer == original_value] = \
            new_value
    return collapsed_interpreted_layer


def save_dswx_product(wtr, output_file, dswx_metadata_dict, geotransform,
                      projection, scratch_dir='.', output_files_list = None,
                      description = None,
                      flag_collapse_wtr_classes = FLAG_COLLAPSE_WTR_CLASSES,
                      **dswx_processed_bands):
    """Save DSWx-HLS product

       Parameters
       ----------
       wtr: numpy.ndarray
              Water classification layer WTR
       output_file: str
              Output filename
       dswx_metadata_dict: dict
              Metadata dictionary to be written into the DSWx-HLS product
       geotransform: numpy.ndarray
              Geotransform describing the DSWx-HLS product geolocation
       projection: str
              DSWx-HLS product's projection
       scratch_dir: str (optional)
              Directory for temporary files
       output_files_list: list (optional)
              Mutable list of output files
       description: str (optional)
              Band description
       flag_collapse_wtr_classes: bool
              Collapse interpreted layer water classes following standard
              DSWx-HLS product water classes
       **dswx_processed_bands: dict
              Remaining bands to be included into the DSWx-HLS product
    """
    _makedirs(output_file)
    shape = wtr.shape
    driver = gdal.GetDriverByName("GTiff")

    dswx_processed_bands['wtr'] = wtr

    # translate dswx_processed_bands_keys to band_description_dict keys
    # example: wtr_1 to WTR-1
    dswx_processed_bands_keys = list(dswx_processed_bands.keys())
    dswx_processed_band_names_list = []
    for dswx_processed_bands_key in dswx_processed_bands_keys:
        dswx_processed_band_names_list.append(
            dswx_processed_bands_key.upper().replace('_', '-'))

    # check input arrays different than None
    n_valid_bands = 0
    band_description_dict_keys = list(band_description_dict.keys())
    for i, band_name in enumerate(dswx_processed_band_names_list):
        if band_name not in band_description_dict_keys:
            continue
        if dswx_processed_bands[dswx_processed_bands_keys[i]] is None:
            continue
        n_valid_bands += 1

    if n_valid_bands == 1:
        # save interpreted layer (single band)
        nbands = 1
    else:
        # save DSWx product
        nbands = len(band_description_dict.keys())

    gdal_ds = driver.Create(output_file, shape[1], shape[0], nbands, gdal.GDT_Byte)
    gdal_ds.SetMetadata(dswx_metadata_dict)
    gdal_ds.SetGeoTransform(geotransform)
    gdal_ds.SetProjection(projection)

    for band_index, (band_name, description_from_dict) in enumerate(
            band_description_dict.items()):

        # check if band is in the list of processed bands
        if band_name in dswx_processed_band_names_list:

            # index using processed key from band name (e.g., WTR-1 to wtr_1)
            band_array = dswx_processed_bands[
                band_name.replace('-', '_').lower()]
        else:
            logger.warning(f'layer not found "{band_name}".')
            band_array = None

        # if band is not in the list of processed bands or it's None
        if band_array is None:
            band_array = np.zeros_like(wtr)

        gdal_band = gdal_ds.GetRasterBand(band_index + 1)

        if band_name in collapsable_layers_list and flag_collapse_wtr_classes:
            band_array = _collapse_wtr_classes(band_array)

        gdal_band.WriteArray(band_array)
        gdal_band.SetNoDataValue(UINT8_FILL_VALUE)
        if n_valid_bands == 1:
            # set color table and color interpretation
            dswx_ctable = _get_interpreted_dswx_ctable(flag_collapse_wtr_classes)
            gdal_band.SetRasterColorTable(dswx_ctable)
            gdal_band.SetRasterColorInterpretation(
                gdal.GCI_PaletteIndex)
        if description is not None:
            gdal_band.SetDescription(description)
        else:
            gdal_band.SetDescription(description_from_dict)

        gdal_band.FlushCache()
        gdal_band = None
        if n_valid_bands == 1:
            break

    gdal_ds.FlushCache()
    gdal_ds = None

    save_as_cog(output_file, scratch_dir, logger)

    if output_files_list is not None:
        output_files_list.append(output_file)
    logger.info(f'file saved: {output_file}')


def geotiff2png(src_geotiff_filename,
                dest_png_filename,
                output_height=-1,
                output_width=-1,
                scratch_dir='.',
                logger=None,
                ):
    """
    Convert a GeoTIFF file to a png file.

    Parameters
    ----------
    src_geotiff_filename : str
        Name (with path) of the source geotiff file to be 
        converted. This file must already exist.
    dest_png_filename : str
        Name (with path) for the output .png file
    output_height : int, optional.
        Height in Pixels for the output png. If not provided, 
        will default to the height of the source geotiff.
    output_width : int, optional.
        Width in Pixels for the output png. If not provided, 
        will default to the width of the source geotiff.
    scratch_dir: str, optional
        Temporary Directory
    logger : Logger, optional
        Logger for the project

    """
    if logger is None:
        logger = logging.getLogger('proteus')

    # logger.info('COG step 1: add overviews')

    # Load the source dataset
    gdal_ds = gdal.Open(src_geotiff_filename, 1)

    # select the resampling algorithm to use based on dtype
    gdal_dtype = gdal_ds.GetRasterBand(1).DataType
    dtype_name = gdal.GetDataTypeName(gdal_dtype).lower()
    is_integer = 'byte' in dtype_name  or 'int' in dtype_name

    if is_integer:
        resamp_algorithm = 'NEAREST'
    else:
        resamp_algorithm = 'CUBICSPLINE'

    del gdal_ds  # close the dataset (Python object and pointers)

    # Do not output the .aux.xml file alongside the PNG
    gdal.SetConfigOption('GDAL_PAM_ENABLED', 'NO')

    # Translate the existing geotiff to the .png format
    gdal.Translate(dest_png_filename, 
                        src_geotiff_filename, 
                        format='PNG',
                        height=output_height,
                        width=output_width,
                        resampleAlg=resamp_algorithm,
                        nogcp=True,  # do not print GCPs
                        )


def save_cloud_mask(mask, output_file, dswx_metadata_dict, geotransform, projection,
                    description = None, scratch_dir = '.', output_files_list = None):
    """Save DSWx-HLS cloud/cloud-mask layer

       Parameters
       ----------
       mask: numpy.ndarray
              Cloud/cloud-shadow layer
       output_file: str
              Output filename
       dswx_metadata_dict: dict
              Metadata dictionary to be written into the output file
       geotransform: numpy.ndarray
              Geotransform describing the output file geolocation
       projection: str
              Output file's projection
       description: str (optional)
              Band description
       scratch_dir: str (optional)
              Temporary directory
       output_files_list: list (optional)
              Mutable list of output files
    """
    _makedirs(output_file)
    shape = mask.shape
    driver = gdal.GetDriverByName("GTiff")
    gdal_ds = driver.Create(output_file, shape[1], shape[0], 1, gdal.GDT_Byte)
    gdal_ds.SetMetadata(dswx_metadata_dict)
    gdal_ds.SetGeoTransform(geotransform)
    gdal_ds.SetProjection(projection)
    mask_band = gdal_ds.GetRasterBand(1)
    mask_band.WriteArray(mask)
    mask_band.SetNoDataValue(UINT8_FILL_VALUE)

    # set color table and color interpretation
    mask_ctable = _get_cloud_mask_ctable()
    mask_band.SetRasterColorTable(mask_ctable)
    mask_band.SetRasterColorInterpretation(
        gdal.GCI_PaletteIndex)

    if description is not None:
        mask_band.SetDescription(description)

    gdal_ds.FlushCache()
    gdal_ds = None

    save_as_cog(output_file, scratch_dir, logger)

    if output_files_list is not None:
        output_files_list.append(output_file)
    logger.info(f'file saved: {output_file}')


def _save_binary_water(binary_water_layer, output_file, dswx_metadata_dict,
                       geotransform, projection, description = None,
                       scratch_dir = '.', output_files_list = None):
    """Save DSWx-HLS binary water layer

       Parameters
       ----------
       binary_water_layer: numpy.ndarray
              Binary water layer
       output_file: str
              Output filename
       dswx_metadata_dict: dict
              Metadata dictionary to be written into the output file
       geotransform: numpy.ndarray
              Geotransform describing the output file geolocation
       projection: str
              Output file's projection
       description: str (optional)
              Band description
       scratch_dir: str (optional)
              Temporary directory
       output_files_list: list (optional)
              Mutable list of output files
    """
    _makedirs(output_file)
    shape = binary_water_layer.shape
    driver = gdal.GetDriverByName("GTiff")
    gdal_ds = driver.Create(output_file, shape[1], shape[0], 1, gdal.GDT_Byte)
    gdal_ds.SetMetadata(dswx_metadata_dict)
    gdal_ds.SetGeoTransform(geotransform)
    gdal_ds.SetProjection(projection)
    binary_water_band = gdal_ds.GetRasterBand(1)
    binary_water_band.WriteArray(binary_water_layer)
    binary_water_band.SetNoDataValue(UINT8_FILL_VALUE)

    # set color table and color interpretation
    binary_water_ctable = _get_binary_water_ctable()
    binary_water_band.SetRasterColorTable(binary_water_ctable)
    binary_water_band.SetRasterColorInterpretation(
        gdal.GCI_PaletteIndex)

    if description is not None:
        binary_water_band.SetDescription(description)

    gdal_ds.FlushCache()
    gdal_ds = None

    save_as_cog(output_file, scratch_dir, logger)

    if output_files_list is not None:
        output_files_list.append(output_file)
    logger.info(f'file saved: {output_file}')


def _save_array(input_array, output_file, dswx_metadata_dict, geotransform,
                projection, description = None, scratch_dir = '.',
                output_files_list = None, output_dtype = gdal.GDT_Byte,
                ctable = None, no_data_value = None):
    """Save a generic DSWx-HLS layer (e.g., diagnostic layer, shadow layer, etc.)

       Parameters
       ----------
       input_array: numpy.ndarray
              DSWx-HLS layer to be saved
       output_file: str
              Output filename
       dswx_metadata_dict: dict
              Metadata dictionary to be written into the output file
       geotransform: numpy.ndarray
              Geotransform describing the output file geolocation
       projection: str
              Output file's projection
       description: str (optional)
              Band description
       scratch_dir: str (optional)
              Temporary directory
       output_files_list: list (optional)
              Mutable list of output files
       output_dtype: gdal.DataType
              GDAL data type
       ctable: GDAL ColorTable object
              GDAL ColorTable object
       no_data_value: numeric
              No data value
    """
    _makedirs(output_file)
    shape = input_array.shape
    driver = gdal.GetDriverByName("GTiff")
    gdal_ds = driver.Create(output_file, shape[1], shape[0], 1, output_dtype)
    if dswx_metadata_dict is not None:
        gdal_ds.SetMetadata(dswx_metadata_dict)
    gdal_ds.SetGeoTransform(geotransform)
    gdal_ds.SetProjection(projection)
    raster_band = gdal_ds.GetRasterBand(1)
    raster_band.WriteArray(input_array)
    if no_data_value is not None:
        raster_band.SetNoDataValue(no_data_value)

    if description is not None:
        raster_band.SetDescription(description)

    if ctable is not None:
        raster_band.SetRasterColorTable(ctable)
        raster_band.SetRasterColorInterpretation(
                gdal.GCI_PaletteIndex)

    gdal_ds.FlushCache()
    gdal_ds = None

    save_as_cog(output_file, scratch_dir, logger)

    if output_files_list is not None:
        output_files_list.append(output_file)
    logger.info(f'file saved: {output_file}')

def _makedirs(input_file):
    output_dir = os.path.dirname(input_file)
    if not output_dir:
        return
    os.makedirs(output_dir, exist_ok=True)


def _save_output_rgb_file(red, green, blue, output_file,
                          offset_dict, scale_dict,
                          flag_offset_and_scale_inputs,
                          dswx_metadata_dict,
                          geotransform, projection,
                          invalid_ind = None, scratch_dir='.',
                          output_files_list = None,
                          flag_infrared = False):
    """Save the a three-band reflectance-layer (RGB or infrared RGB) GeoTIFF

       Parameters
       ----------
       red: numpy.ndarray
              Red reflectance layer
       green: numpy.ndarray
              Green reflectance layer
       blue: numpy.ndarray
              Blue reflectance layer
       output_file: str
              Output filename
       offset_dict: dict
              Offset dictionary that stores band offsets
       scale_dict: dict
              Scale dictionary that stores bands scaling factor
       flag_offset_and_scale_inputs: bool
              Flag to indicate if the band has been already offseted and scaled
       dswx_metadata_dict: dict
              Metadata dictionary to be written into the output file
       geotransform: numpy.ndarray
              Geotransform describing the output file geolocation
       projection: str
              Output file's projection
       invalid_ind: list
              List of invalid indices to be set to NaN
       output_files_list: list (optional)
              Mutable list of output files
       scratch_dir: str (optional)
              Temporary directory
       flag_infrared: bool
              Flag to indicate if layer represents infrared reflectance,
              i.e., Red, NIR, and SWIR-1
    """
    _makedirs(output_file)
    shape = blue.shape
    driver = gdal.GetDriverByName("GTiff")
    gdal_dtype = GDT_Float32
    gdal_ds = driver.Create(output_file, shape[1], shape[0], 3, gdal_dtype)
    gdal_ds.SetMetadata(dswx_metadata_dict)
    gdal_ds.SetGeoTransform(geotransform)
    gdal_ds.SetProjection(projection)

    # HLS images were not yet corrected for offset and scale factor
    if not flag_offset_and_scale_inputs:

        if not flag_infrared:
            red_key = 'red'
            green_key = 'green'
            blue_key = 'blue'
        else:
            red_key = 'swir1'
            green_key = 'nir'
            blue_key = 'red'

        red = scale_dict[red_key] * (np.asarray(red, dtype=np.float32) -
                                   offset_dict[red_key])

        green = scale_dict[green_key] * (np.asarray(green, dtype=np.float32) -
                                       offset_dict[green_key])

        blue = scale_dict[blue_key] * (np.asarray(blue, dtype=np.float32) -
                                     offset_dict[blue_key])

    if invalid_ind is not None:
        red[invalid_ind] = np.nan
        green[invalid_ind] = np.nan
        blue[invalid_ind] = np.nan

    # Save red band
    gdal_ds.GetRasterBand(1).WriteArray(red)

    # Save green band
    gdal_ds.GetRasterBand(2).WriteArray(green)

    # Save blue band
    gdal_ds.GetRasterBand(3).WriteArray(blue)

    gdal_ds.FlushCache()
    gdal_ds = None

    save_as_cog(output_file, scratch_dir, logger)

    if output_files_list is not None:
        output_files_list.append(output_file)
    logger.info(f'file saved: {output_file}')


def get_projection_proj4(projection):
    """Return projection in proj4 format

       projection : str
              Projection

       Returns
       -------
       projection_proj4 : str
              Projection in proj4 format
    """
    srs = osr.SpatialReference()
    if projection.upper() == 'WGS84':
        srs.SetWellKnownGeogCS(projection)
    else:
        srs.ImportFromProj4(projection)
    projection_proj4 = srs.ExportToProj4()
    projection_proj4 = projection_proj4.strip()
    return projection_proj4


def _warp(input_file, geotransform, projection,
              length, width, scratch_dir = '.',
              resample_algorithm='nearest',
              relocated_file=None, margin_in_pixels=0,
              temp_files_list = None):
    """Relocate/reproject a file (e.g., landcover or DEM) based on geolocation
       defined by a geotransform, output dimensions (length and width)
       and projection

       Parameters
       ----------
       input_file: str
              Input filename
       geotransform: numpy.ndarray
              Geotransform describing the output file geolocation
       projection: str
              Output file's projection
       length: int
              Output length before adding the margin defined by
              `margin_in_pixels`
       width: int
              Output width before adding the margin defined by
              `margin_in_pixels`
       scratch_dir: str (optional)
              Temporary directory
       resample_algorithm: str
              Resample algorithm
       relocated_file: str
              Relocated file (output file)
       margin_in_pixels: int
              Margin in pixels (default: 0)
       temp_files_list: list (optional)
              Mutable list of temporary files

       Returns
       -------
       relocated_array : numpy.ndarray
              Relocated array
    """

    # Pixel spacing
    dy = geotransform[5]
    dx = geotransform[1]

    # Output Y-coordinate start (North) position with margin
    y0 = geotransform[3] - margin_in_pixels * dy

    # Output X-coordinate start (West) position with margin
    x0 = geotransform[0] - margin_in_pixels * dx

    # Output Y-coordinate end (South) position with margin
    yf = y0 + (length + 2 * margin_in_pixels) * dy

    # Output X-coordinate end (East) position with margin
    xf = x0 + (width + 2 * margin_in_pixels) * dx

    # Set output spatial reference system (SRS) from projection
    dstSRS = get_projection_proj4(projection)

    if relocated_file is None:
        relocated_file = tempfile.NamedTemporaryFile(
                    dir=scratch_dir, suffix='.tif').name
        logger.info(f'relocating file: {input_file} to'
                    f' temporary file: {relocated_file}')
        if temp_files_list is not None:
            temp_files_list.append(relocated_file)
    else:
        logger.info(f'relocating file: {input_file} to'
                    f' file: {relocated_file}')

    _makedirs(relocated_file)

    gdal.Warp(relocated_file, input_file, format='GTiff',
              dstSRS=dstSRS,
              outputBounds=[x0, yf, xf, y0], multithread=True,
              xRes=dx, yRes=abs(dy), resampleAlg=resample_algorithm,
              errorThreshold=0)

    gdal_ds = gdal.Open(relocated_file, gdal.GA_ReadOnly)
    relocated_array = gdal_ds.ReadAsArray()
    del gdal_ds

    return relocated_array

def _deep_update(main_dict, update_dict):
    """Update input dictionary with a second (update) dictionary
    https://stackoverflow.com/questions/3232943/update-value-of-a-nested-dictionary-of-varying-depth

       Parameters
       ----------
       main_dict: dict
              Input dictionary
       update_dict: dict
              Update dictionary

       Returns
       -------
       updated_dict : dict
              Updated dictionary
    """
    for key, val in update_dict.items():
        if isinstance(val, dict):
            main_dict[key] = _deep_update(main_dict.get(key, {}), val)
        else:
            main_dict[key] = val

    # return updated main_dict
    return main_dict


def parse_runconfig_file(user_runconfig_file = None, args = None):
    """
    Parse run configuration file updating an argument
    (argparse.Namespace) and an HlsThresholds object

       Parameters
       ----------
       user_runconfig_file: str (optional)
              Run configuration (runconfig) filename
       args: argparse.Namespace (optional)
              Argument object
    """
    bin_dirname = os.path.dirname(__file__)
    source_dirname = os.path.split(bin_dirname)[0]
    default_runconfig_file = f'{source_dirname}/proteus/defaults/dswx_hls.yaml'

    logger.info(f'Default runconfig file: {default_runconfig_file}')

    yaml_schema = f'{source_dirname}/proteus/schemas/dswx_hls.yaml'
    logger.info(f'YAML schema: {yaml_schema}')

    schema = yamale.make_schema(yaml_schema, parser='ruamel')

    # parse default config
    parser = ruamel_yaml(typ='safe')
    with open(default_runconfig_file, 'r') as f:
        default_runconfig = parser.load(f)

    if user_runconfig_file is not None:
        if not os.path.isfile(user_runconfig_file):
            error_msg = f'ERROR invalid file {user_runconfig_file}'
            logger.info(error_msg)
            raise Exception(error_msg)

        logger.info(f'Input runconfig file: {user_runconfig_file}')

        data = yamale.make_data(user_runconfig_file, parser='ruamel')

        logger.info(f'Validating runconfig file: {user_runconfig_file}')
        yamale.validate(schema, data)

        # parse user config
        with open(user_runconfig_file) as f_yaml:
            user_runconfig = parser.load(f_yaml)

        # copy user suppiled config into default config
        runconfig = _deep_update(default_runconfig, user_runconfig)

    else:
        runconfig = default_runconfig

    hls_thresholds = HlsThresholds()
    hls_thresholds_user = runconfig['runconfig']['groups']['hls_thresholds']

    # copy runconfig parameters from dictionary
    if hls_thresholds_user is not None:
        logger.info('HLS thresholds:')
        for key in hls_thresholds_user.keys():
            logger.info(f'     {key}: {hls_thresholds_user[key]}')
            hls_thresholds.__setattr__(key, hls_thresholds_user[key])

    if args is None:
        return hls_thresholds

    input_file_path = runconfig['runconfig']['groups']['input_file_group'][
        'input_file_path']

    ancillary_ds_group = runconfig['runconfig']['groups'][
        'dynamic_ancillary_file_group']

    product_path_group = runconfig['runconfig']['groups'][
        'product_path_group']

<<<<<<< HEAD
    browse_image_group = runconfig['runconfig']['groups'][
        'browse_image_group']
=======
    processing_group = runconfig['runconfig']['groups']['processing']
>>>>>>> 6dd83bb1

    dem_file = ancillary_ds_group['dem_file']
    dem_description = ancillary_ds_group['dem_description']
    landcover_file = ancillary_ds_group['landcover_file']
    landcover_description = ancillary_ds_group['landcover_description']
    worldcover_file = ancillary_ds_group['worldcover_file']
    worldcover_description = ancillary_ds_group['worldcover_description']
    scratch_dir = product_path_group['scratch_path']
    output_directory = product_path_group['output_dir']
    product_id = product_path_group['product_id']
    browse_image_height = browse_image_group['browse_image_height']
    browse_image_width = browse_image_group['browse_image_width']

    if (input_file_path is not None and len(input_file_path) == 1 and
            os.path.isdir(input_file_path[0])):
        logger.info(f'input HLS files directory: {input_file_path[0]}')
        input_list = glob.glob(os.path.join(input_file_path[0], '*.tif'))
        args.input_list = input_list
    elif input_file_path is not None:
        input_list = input_file_path
        args.input_list = input_list

    # update args with runconfig parameters listed below
    variables_to_update_dict = {
        'dem_file': dem_file,
        'dem_description': dem_description,
        'landcover_file': landcover_file,
        'landcover_description': landcover_description,
        'worldcover_file': worldcover_file,
        'worldcover_description': worldcover_description,
        'scratch_dir': scratch_dir,
        'product_id': product_id,
        'browse_image_height': browse_image_height,
        'browse_image_width': browse_image_width
        }

    for var_name, runconfig_file in variables_to_update_dict.items():
        user_file = getattr(args, var_name)
        if user_file is not None and runconfig_file is not None:
            logger.warning(f'command line {var_name} "{user_file}"'
                f' has precedence over runconfig {var_name}'
                f' "{runconfig_file}".')
        elif user_file is None:
            setattr(args, var_name, runconfig_file)

    # If user runconfig was not provided, return
    if user_runconfig_file is None:
        return hls_thresholds

    # Save layers
    if product_id is None:
        product_id = 'dswx_hls'

    args.flag_use_otsu_terrain_masking = \
        processing_group['flag_use_otsu_terrain_masking']
    args.min_slope_angle = processing_group['min_slope_angle']
    args.max_sun_local_inc_angle = processing_group['max_sun_local_inc_angle']

    for i, (layer_name, args_name) in \
            enumerate(layer_names_to_args_dict.items()):
        layer_number = i + 1
        layer_var_name = layer_name.lower().replace('-', '_')
        runconfig_field = f'save_{layer_var_name}'

        flag_save_layer = processing_group[runconfig_field]
        arg_name = layer_names_to_args_dict[layer_name]

        # user (command-line interface) layer filename
        user_layer_file = getattr(args, arg_name)

        # runconfig layer filename
        product_basename = (f'{product_id}_v{PRODUCT_VERSION}_B{layer_number:02}'
                            f'_{layer_name}.tif')
        runconfig_layer_file = os.path.join(output_directory,
                                            product_basename)

        if user_layer_file is not None and flag_save_layer:
            logger.warning(f'command line {arg_name} "{user_layer_file}" has'
                           f' precedence over runconfig {arg_name}'
                           f' "{runconfig_layer_file}".')
            continue

        if user_layer_file is not None or not flag_save_layer:
            continue

        setattr(args, args_name, runconfig_layer_file)

    # Browse Image Filename
    if browse_image_group['save_browse']:
        # Get user's CLI input for the browse image filename
        cli_arg_name = 'output_browse_image'
        cli_browse_fname = getattr(args, cli_arg_name)

        # Construct the default browse image filename per the runconfig
        product_basename = (f'{product_id}_v{PRODUCT_VERSION}.png')
        default_browse_fname = os.path.join(output_directory,
                                            product_basename)

        # If a browse image filename was provided via CLI, it takes
        # precendence over the default filename.
        if cli_browse_fname is not None:
                logger.warning(f'command line {cli_arg_name} "{cli_browse_fname}" has'
                                f' precedence over default {cli_arg_name}'
                                f' "{default_browse_fname}".')
                # `args` already contains the correct filename; no need to update.
        else:
            # use the default browse filename
            setattr(args, cli_arg_name, default_browse_fname)

    return hls_thresholds


def _get_dswx_metadata_dict(product_id):
    """Create and return metadata dictionary

       Parameters
       ----------
       output_file: str
              Output filename

       Returns
       -------
       dswx_metadata_dict : collections.OrderedDict
              Metadata dictionary
    """
    dswx_metadata_dict = OrderedDict()

    # identification


    dswx_metadata_dict['PRODUCT_ID'] = product_id
    dswx_metadata_dict['PRODUCT_VERSION'] = PRODUCT_VERSION
    dswx_metadata_dict['PROJECT'] = 'OPERA'
    dswx_metadata_dict['PRODUCT_LEVEL'] = '3'
    dswx_metadata_dict['PRODUCT_TYPE'] = 'DSWx-HLS'
    dswx_metadata_dict['PRODUCT_SOURCE'] = 'HLS'

    # save datetime 'YYYY-MM-DD HH:MM:SS'
    dswx_metadata_dict['PROCESSING_DATETIME'] = \
        datetime.datetime.now().strftime("%Y-%m-%dT%H:%M:%S")

    return dswx_metadata_dict

def _populate_dswx_metadata_datasets(dswx_metadata_dict,
                                     hls_dataset,
                                     dem_file=None,
                                     dem_description=None,
                                     landcover_file=None,
                                     landcover_description=None,
                                     worldcover_file=None,
                                     worldcover_description=None):
    """Populate metadata dictionary with input files

       Parameters
       ----------
       dswx_metadata_dict : collections.OrderedDict
              Metadata dictionary
       hls_dataset: str
              HLS dataset name
       dem_file: str
              DEM filename
       dem_description: str
              DEM description
       landcover_file: str
              Landcover filename
       landcover_description: str
              Landcover description
        worldcover_file: str
              Worldcover filename
        worldcover_description: str
              Worldcover description
    """

    # input datasets
    dswx_metadata_dict['HLS_DATASET'] = hls_dataset
    if dem_description:
        dswx_metadata_dict['DEM_SOURCE'] = dem_description
    elif dem_file:
        dswx_metadata_dict['DEM_SOURCE'] = \
            os.path.basename(dem_file)
    else:
        dswx_metadata_dict['DEM_SOURCE'] = '(not provided)'

    if landcover_description:
        dswx_metadata_dict['LANDCOVER_SOURCE'] = landcover_description
    elif landcover_file:
        dswx_metadata_dict['LANDCOVER_SOURCE'] = \
            os.path.basename(landcover_file)
    else:
        dswx_metadata_dict['LANDCOVER_SOURCE'] = '(not provided)'

    if worldcover_description:
        dswx_metadata_dict['WORLDCOVER_SOURCE'] = worldcover_description
    elif worldcover_file:
        dswx_metadata_dict['WORLDCOVER_SOURCE'] = \
            os.path.basename(worldcover_file)
    else:
        dswx_metadata_dict['WORLDCOVER_SOURCE'] = '(not provided)'


class Logger(object):
    """
    Class to redirect stdout and stderr to the logger
    """
    def __init__(self, logger, level, prefix=''):
       """
       Class constructor
       """
       self.logger = logger
       self.level = level
       self.prefix = prefix
       self.buffer = ''

    def write(self, message):

        # Add message to the buffer until "\n" is found
        if '\n' not in message:
            self.buffer += message
            return

        message = self.buffer + message

        # check if there is any character after the last \n
        # if so, move it to the buffer
        message_list = message.split('\n')
        if not message.endswith('\n'):
            self.buffer = message_list[-1]
            message_list = message_list[:-1]
        else:
            self.buffer = ''

        # print all characters before the last \n
        for line in message_list:
            if not line:
                continue
            self.logger.log(self.level, self.prefix + line)

    def flush(self):
        self.logger.log(self.level, self.buffer)
        self.buffer = ''


def create_logger(log_file, full_log_formatting=None):
    """Create logger object for a log file

       Parameters
       ----------
       log_file: str
              Log file
       full_log_formatting : bool
              Flag to enable full formatting of logged messages

       Returns
       -------
       logger : logging.Logger
              Logger object
    """
    # create logger
    logger.setLevel(logging.DEBUG)

    # create console handler and set level to debug
    ch = logging.StreamHandler()
    ch.setLevel(logging.DEBUG)

    # create formatter
    # configure full log format, if enabled
    if full_log_formatting:
        msgfmt = ('%(asctime)s.%(msecs)03d, %(levelname)s, DSWx-HLS, '
                  '%(module)s, 999999, %(pathname)s:%(lineno)d, "%(message)s"')

        formatter = logging.Formatter(msgfmt, "%Y-%m-%d %H:%M:%S")
    else:
        formatter = logging.Formatter('%(message)s')

    # add formatter to ch
    ch.setFormatter(formatter)

    # add ch to logger
    logger.addHandler(ch)

    if log_file:
        file_handler = logging.FileHandler(log_file)

        file_handler.setFormatter(formatter)

        # add file handler to logger
        logger.addHandler(file_handler)

    sys.stdout = Logger(logger, logging.INFO)
    sys.stderr = Logger(logger, logging.ERROR, prefix='[StdErr] ')

    return logger

def _compute_hillshade(dem_file, scratch_dir, sun_azimuth_angle,
                      sun_elevation_angle, temp_files_list = None):
    """Compute hillshade using GDAL's DEMProcessing() function

       Parameters
       ----------
       dem_file: str
              DEM filename
       scratch_dir: str
              Scratch directory
       sun_azimuth_angle: float
              Sun azimuth angle
       sun_elevation_angle: float
              Sun elevation angle
       temp_files_list: list (optional)
              Mutable list of temporary files

       Returns
       -------
       hillshade : numpy.ndarray
              Hillshade
    """
    shadow_layer_file = tempfile.NamedTemporaryFile(
        dir=scratch_dir, suffix='.tif').name
    if temp_files_list is not None:
        temp_files_list.append(shadow_layer_file)

    gdal.DEMProcessing(shadow_layer_file, dem_file, "hillshade",
                      azimuth=sun_azimuth_angle,
                      altitude=sun_elevation_angle)
    gdal_ds = gdal.Open(shadow_layer_file, gdal.GA_ReadOnly)
    hillshade = gdal_ds.ReadAsArray()
    del gdal_ds
    return hillshade


def _compute_opera_shadow_layer(dem, sun_azimuth_angle, sun_elevation_angle,
                                min_slope_angle = MIN_SLOPE_ANGLE,
                                max_sun_local_inc_angle = MAX_SUN_LOCAL_INC_ANGLE,
                                pixel_spacing_x = 30, pixel_spacing_y = 30):
    """Compute hillshade using new OPERA shadow masking

       Parameters
       ----------
       dem_file: str
              DEM filename
       sun_azimuth_angle: float
              Sun azimuth angle
       sun_elevation_angle: float
              Sun elevation angle
       slope_angle_threshold: float
              Slope angle threshold
       MIN_SLOPE_ANGLE: float (optional)
              Maximum slope angle
       max_sun_local_inc_angle: float (optional)
              Maximum local-incidence angle
       pixel_spacing_x: float (optional)
              Pixel spacing in the X direction
       pixel_spacing_y: float (optional)
              Pixel spacing in the Y direction

       Returns
       -------
       hillshade : numpy.ndarray
              Hillshade
    """
    sun_azimuth = np.radians(sun_azimuth_angle)
    sun_zenith_degrees = 90 - sun_elevation_angle
    sun_zenith = np.radians(sun_zenith_degrees)

    target_to_sun_unit_vector = [np.sin(sun_azimuth) * np.sin(sun_zenith),
                                 np.cos(sun_azimuth) * np.sin(sun_zenith),
                                 np.cos(sun_zenith)]
    
    gradient_h = np.gradient(dem)
    terrain_normal_vector = [-gradient_h[1] / pixel_spacing_x,
                             -gradient_h[0] / - abs(pixel_spacing_y),
                             1]

    normalization_factor = np.sqrt(terrain_normal_vector[0] ** 2 +
                                   terrain_normal_vector[1] ** 2 + 1)

    sun_inc_angle = np.arccos(
        (terrain_normal_vector[0] * target_to_sun_unit_vector[0] +
         terrain_normal_vector[1] * target_to_sun_unit_vector[1] +
         terrain_normal_vector[2] * target_to_sun_unit_vector[2]) /
         normalization_factor)

    sun_inc_angle_degrees = np.degrees(sun_inc_angle)
        
    directional_slope_angle = np.degrees(np.arctan(
        terrain_normal_vector[0] * np.sin(sun_azimuth) +
        terrain_normal_vector[1] * np.cos(sun_azimuth)))

    backslope_mask = directional_slope_angle <= MIN_SLOPE_ANGLE
    low_sun_inc_angle_mask = sun_inc_angle_degrees <= max_sun_local_inc_angle
    shadow_mask = (low_sun_inc_angle_mask | (~ backslope_mask))

    return shadow_mask


def _get_binary_representation(diagnostic_layer_decimal, nbits=6):
    """
    Return the binary representation of the diagnostic layer in decimal
    representation.

       Parameters
       ----------
       diagnostic_layer_decimal: np.ndarray
              Diagnostic layer in decimal representation
       nbits: int
              Number of bits. Default: 6 (number of bits of
              interpreted_dswx_band_dict 5 plus 1)

       Returns
       -------
       diagnostic_layer_binary: np.ndarray
              Diagnostic layer in binary representation
    """

    diagnostic_layer_binary = np.zeros_like(diagnostic_layer_decimal,
                                            dtype=np.uint16)

    for i in range(nbits):
        diagnostic_layer_decimal, bit_array = \
            np.divmod(diagnostic_layer_decimal, 2)
        diagnostic_layer_binary += bit_array * (10 ** i)

    return diagnostic_layer_binary


def _crop_2d_array_all_sides(input_2d_array, margin):
    """
    Crops 2-D array by margin on top, bottom, left, and right.

       Parameters
       ----------
       input_2d_array: np.ndarray
              2-D array to be cropped
       margin: int
              The amount to crop arr from all four sides

       Returns
       -------
       cropped_2d_array: np.ndarray
              Cropped 2-D array
    """
    cropped_2d_array = input_2d_array[margin:-margin, margin:-margin]
    return cropped_2d_array


def generate_dswx_layers(input_list,
                         output_file = None,
                         hls_thresholds = None,
                         dem_file=None,
                         dem_description=None,
                         output_interpreted_band=None,
                         output_rgb_file=None,
                         output_infrared_rgb_file=None,
                         output_binary_water=None,
                         output_confidence_layer=None,
                         output_diagnostic_layer=None,
                         output_non_masked_dswx=None,
                         output_shadow_masked_dswx=None,
                         output_landcover=None,
                         output_shadow_layer=None,
                         output_cloud_mask=None,
                         output_dem_layer=None,
                         output_browse_image=None,
                         browse_image_height=3660,
                         browse_image_width=3660,
                         landcover_file=None,
                         landcover_description=None,
                         worldcover_file=None,
                         worldcover_description=None,
                         flag_offset_and_scale_inputs=False,
                         scratch_dir='.',
                         product_id=None,
                         flag_use_otsu_terrain_masking=True,
                         min_slope_angle=MIN_SLOPE_ANGLE,
                         max_sun_local_inc_angle=MAX_SUN_LOCAL_INC_ANGLE,
                         flag_debug=False):
    """Compute the DSWx-HLS product

       Parameters
       ----------
       input_list: list
              Input file list
       output_file: str
              Output filename
       hls_thresholds: HlsThresholds (optional)
              HLS reflectance thresholds for generating DSWx-HLS products
       dem_file: str (optional)
              DEM filename
       dem_description: str (optional)
              DEM description
       output_interpreted_band: str (optional)
              Output interpreted band filename
       output_rgb_file: str (optional)
              Output RGB filename
       output_infrared_rgb_file: str (optional)
              Output infrared RGB filename
       output_binary_water: str (optional)
              Output binary water filename
       output_confidence_layer: str (optional)
              Output confidence layer filename
       output_diagnostic_layer: str (optional)
              Output diagnostic layer filename
       output_non_masked_dswx: str (optional)
              Output (non-masked) interpreted layer filename
       output_shadow_masked_dswx: str (optional)
              Output shadow-masked filename
       output_landcover: str (optional)
              Output landcover classification file
       output_shadow_layer: str (optional)
              Output shadow layer filename
       output_cloud_mask: str (optional)
              Output cloud/cloud-shadow mask filename
       output_dem_layer: str (optional)
              Output elevation layer filename
       output_browse_image: str (optional)
              Output browse image PNG filename
       browse_image_height: int (optional)
              Height in pixels of the browse image PNG
       browse_image_width: int (optional)
              Width in pixels of the browse image PNG
       landcover_file: str (optional)
              Copernicus Global Land Service (CGLS) Land Cover Layer file
       landcover_description: str (optional)
              Copernicus Global Land Service (CGLS) Land Cover Layer description
       worldcover_file: str (optional)
              ESA WorldCover map filename
       worldcover_description: str (optional)
              ESA WorldCover map description
       flag_offset_and_scale_inputs: bool (optional)
              Flag indicating if DSWx-HLS should be offsetted and scaled
       scratch_dir: str (optional)
              Temporary directory
       product_id: str (optional)
              Product ID that will be saved in the output' product's
              metadata
       flag_use_otsu_terrain_masking: bool (optional)
              Flag to indicate whether the terrain masking should be computed
              with the Otsu threshold method
       MIN_SLOPE_ANGLE: float (optional)
              Maximum slope angle
       max_sun_local_inc_angle: float (optional)
              Maximum local-incidence angle
       flag_debug: bool (optional)
              Flag to indicate if execution is for debug purposes. If so,
              only a subset of the image will be loaded into memory

       Returns
       -------
       success : bool
              Flag success indicating if execution was successful
    """
    if hls_thresholds is None:
        hls_thresholds = parse_runconfig_file()

    if scratch_dir is None:
        scratch_dir = '.'

    logger.info('input parameters:')
    logger.info('    file(s):')
    for input_file in input_list:
        logger.info(f'        {input_file}')
    if output_file:
        logger.info(f'    output multi-band file: {output_file}')
    logger.info(f'    DEM file: {dem_file}')
    logger.info(f'    scratch directory: {scratch_dir}')

    os.makedirs(scratch_dir, exist_ok=True)

    image_dict = {}
    offset_dict = {}
    scale_dict = {}
    temp_files_list = []
    output_files_list = []
    build_vrt_list = []
    dem = None
    shadow_layer = None

    if product_id is None and output_file:
        product_id = os.path.splitext(os.path.basename(output_file))[0]
    elif product_id is None:
        product_id = 'dswx_hls'

    dswx_metadata_dict = _get_dswx_metadata_dict(product_id)

    version = None
    if not isinstance(input_list, list) or len(input_list) == 1:
        success = _load_hls_product_v1(input_list, image_dict, offset_dict,
                                       scale_dict, dswx_metadata_dict,
                                       flag_offset_and_scale_inputs,
                                       flag_debug = flag_debug)
        if success:
            version = '1.4'
    else:
        success = None

    # If success is None or False:
    if success is not True:
        success = _load_hls_product_v2(input_list, image_dict, offset_dict,
                                       scale_dict, dswx_metadata_dict,
                                       flag_offset_and_scale_inputs,
                                       flag_debug = flag_debug)
        if not success:
            logger.info(f'ERROR could not read file(s): {input_list}')
            return False
        version = '2.0'

    hls_dataset_name = image_dict['hls_dataset_name']
    _populate_dswx_metadata_datasets(
        dswx_metadata_dict,
        hls_dataset_name,
        dem_file=dem_file,
        dem_description=dem_description,
        landcover_file=landcover_file,
        landcover_description=landcover_description,
        worldcover_file=worldcover_file,
        worldcover_description=worldcover_description)

    spacecraft_name = dswx_metadata_dict['SPACECRAFT_NAME']
    logger.info(f'processing HLS {spacecraft_name[0]}30 dataset v.{version}')
    blue = image_dict['blue']
    green = image_dict['green']
    red = image_dict['red']
    nir = image_dict['nir']
    swir1 = image_dict['swir1']
    swir2 = image_dict['swir2']
    qa = image_dict['qa']

    geotransform = image_dict['geotransform']
    projection = image_dict['projection']
    length = image_dict['length']
    width = image_dict['width']

    sun_azimuth_angle_meta = dswx_metadata_dict['MEAN_SUN_AZIMUTH_ANGLE'].split(', ')
    sun_zenith_angle_meta = dswx_metadata_dict['MEAN_SUN_ZENITH_ANGLE'].split(', ')

    if len(sun_azimuth_angle_meta) == 2:
        sun_azimuth_angle = (float(sun_azimuth_angle_meta[0]) +
                            float(sun_azimuth_angle_meta[1])) / 2.0
    else:
        sun_azimuth_angle = float(sun_azimuth_angle_meta[0])
    if len(sun_zenith_angle_meta) == 2:
        sun_zenith_angle = (float(sun_zenith_angle_meta[0]) +
                            float(sun_zenith_angle_meta[1])) / 2.0
    else:
        sun_zenith_angle = float(sun_zenith_angle_meta[0])

    # Sun elevation and zenith angles are complementary
    sun_elevation_angle = 90 - float(sun_zenith_angle)

    logger.info(f'Mean Sun azimuth angle: {sun_azimuth_angle}')
    logger.info(f'Mean Sun elevation angle: {sun_elevation_angle}')

    if dem_file is not None:
        # DEM
        dem_cropped_file = tempfile.NamedTemporaryFile(
            dir=scratch_dir, suffix='.tif').name
        if temp_files_list is not None:
            temp_files_list.append(dem_cropped_file)
        dem_with_margin = _warp(dem_file, geotransform, projection,
                                    length, width, scratch_dir,
                                    resample_algorithm='cubic',
                                    relocated_file=dem_cropped_file,
                                    margin_in_pixels=DEM_MARGIN_IN_PIXELS,
                                    temp_files_list=temp_files_list)

        if flag_use_otsu_terrain_masking:
            # shadow masking with Otsu threshold method
            hillshade = _compute_hillshade(
                dem_cropped_file, scratch_dir, sun_azimuth_angle,
                sun_elevation_angle, temp_files_list = temp_files_list)
            shadow_layer_with_margin = _compute_otsu_threshold(
                hillshade, is_normalized = True)
        else:
            # new OPERA shadow masking
            shadow_layer_with_margin = _compute_opera_shadow_layer(
                dem_with_margin, sun_azimuth_angle, sun_elevation_angle,
                min_slope_angle = min_slope_angle,
                max_sun_local_inc_angle = max_sun_local_inc_angle)

        # remove extra margin from shadow_layer
        shadow_layer = _crop_2d_array_all_sides(shadow_layer_with_margin,
                                                DEM_MARGIN_IN_PIXELS)
        del shadow_layer_with_margin

        # remove extra margin from DEM
        dem = _crop_2d_array_all_sides(dem_with_margin, DEM_MARGIN_IN_PIXELS)
        del dem_with_margin
        if output_dem_layer is not None:
           _save_array(dem, output_dem_layer,
                       dswx_metadata_dict, geotransform, projection,
                       description=band_description_dict['DEM'],
                       output_dtype = gdal.GDT_Float32,
                       scratch_dir=scratch_dir,
                       output_files_list=build_vrt_list,
                       no_data_value=np.nan)
        if not output_file:
            del dem


        if output_shadow_layer:
            binary_mask_ctable = _get_binary_mask_ctable()
            _save_array(shadow_layer, output_shadow_layer,
                        dswx_metadata_dict, geotransform, projection,
                        description=band_description_dict['SHAD'],
                        scratch_dir=scratch_dir,
                        output_files_list=build_vrt_list,
                        ctable=binary_mask_ctable)

    landcover_mask = None
    if landcover_file is not None and worldcover_file is not None:
        # land cover
        landcover_mask = create_landcover_mask(
            landcover_file, worldcover_file, output_landcover,
            scratch_dir, landcover_mask_type, geotransform, projection,
            length, width, dswx_metadata_dict = dswx_metadata_dict,
            output_files_list=build_vrt_list, temp_files_list=temp_files_list)

    # Set array of invalid pixels
    if not flag_offset_and_scale_inputs:
        invalid_ind = np.where(blue < -5000)
    else:
        invalid_ind = np.where(blue < -0.5)

    if output_rgb_file:
        _save_output_rgb_file(red, green, blue, output_rgb_file,
                              offset_dict, scale_dict,
                              flag_offset_and_scale_inputs,
                              dswx_metadata_dict,
                              geotransform, projection,
                              invalid_ind=invalid_ind,
                              scratch_dir=scratch_dir,
                              output_files_list=output_files_list)

    if output_infrared_rgb_file:
        _save_output_rgb_file(swir1, nir, red, output_infrared_rgb_file,
                              offset_dict, scale_dict,
                              flag_offset_and_scale_inputs,
                              dswx_metadata_dict,
                              geotransform, projection,
                              invalid_ind=invalid_ind,
                              scratch_dir=scratch_dir,
                              output_files_list=output_files_list,
                              flag_infrared=True)

    diagnostic_layer_decimal = _compute_diagnostic_tests(
        blue, green, red, nir, swir1, swir2, hls_thresholds)
 
    diagnostic_layer_decimal[invalid_ind] = DIAGNOSTIC_LAYER_NO_DATA_DECIMAL

    interpreted_dswx_band = generate_interpreted_layer(
        diagnostic_layer_decimal)
    
    diagnostic_layer = _get_binary_representation(diagnostic_layer_decimal)
    del diagnostic_layer_decimal

    if output_diagnostic_layer:
        _save_array(diagnostic_layer, output_diagnostic_layer,
                    dswx_metadata_dict, geotransform, projection,
                    description=band_description_dict['DIAG'],
                    scratch_dir=scratch_dir,
                    output_files_list=build_vrt_list,
                    output_dtype=gdal.GDT_UInt16,
                    no_data_value=DIAGNOSTIC_LAYER_NO_DATA_BINARY_REPR)


    if invalid_ind is not None:
        interpreted_dswx_band[invalid_ind] = UINT8_FILL_VALUE

    if output_non_masked_dswx:
        save_dswx_product(interpreted_dswx_band,
                          output_non_masked_dswx,
                          dswx_metadata_dict,
                          geotransform,
                          projection,
                          description=band_description_dict['WTR-1'],
                          scratch_dir=scratch_dir,
                          output_files_list=build_vrt_list)

    landcover_shadow_masked_dswx = _apply_landcover_and_shadow_masks(
        interpreted_dswx_band, nir, landcover_mask, shadow_layer,
        hls_thresholds)

    if output_shadow_masked_dswx is not None:
        save_dswx_product(landcover_shadow_masked_dswx,
                          output_shadow_masked_dswx,
                          dswx_metadata_dict,
                          geotransform,
                          projection,
                          description=band_description_dict['WTR-2'],
                          scratch_dir=scratch_dir,
                          output_files_list=build_vrt_list)

    cloud, masked_dswx_band = _compute_mask_and_filter_interpreted_layer(
        landcover_shadow_masked_dswx, qa)

    if invalid_ind is not None:
        # Set invalid pixels to mask fill value
        cloud[invalid_ind] = UINT8_FILL_VALUE
        masked_dswx_band[invalid_ind] = UINT8_FILL_VALUE

    if output_interpreted_band:
        save_dswx_product(masked_dswx_band,
                          output_interpreted_band,
                          dswx_metadata_dict,
                          geotransform,
                          projection,
                          description=band_description_dict['WTR'],
                          scratch_dir=scratch_dir,
                          output_files_list=build_vrt_list)

    # Output the WTR layer as the browse image
    # Note: The browse image will be always be saved as a separate png file;
    # it will not included in the combined `output_file`.
    if output_browse_image:
        # If the `output_interpreted_band` was generated,
        # convert that to the browse image
        if output_interpreted_band:
            # create the browse image
            geotiff2png(src_geotiff_filename=output_interpreted_band,
                    dest_png_filename=output_browse_image,
                    output_height=browse_image_height,
                    output_width=browse_image_width,
                    scratch_dir=scratch_dir,
                    logger=logger
                    )
        else:
            # If the `output_interpreted_band` was not generated,
            # we'll need to make it temporarily to convert is to
            # the browse image

            # Create the source image as a geotiff
            # Reason: gdal.Create() cannot create .png files, so we
            # must start from a GeoTiff, etc.
            # Source: https://gis.stackexchange.com/questions/132298/gdal-c-api-how-to-create-png-or-jpeg-from-scratch
            tmp_geotiff_file = os.path.join(scratch_dir,"dswx_tmp.tif")
            save_dswx_product(masked_dswx_band,
                            tmp_geotiff_file,
                            dswx_metadata_dict,
                            geotransform,
                            projection,
                            description=descrptn,
                            scratch_dir=scratch_dir)
            
            # Convert to a png
            geotiff2png(src_geotiff_filename=tmp_geotiff_file,
                    dest_png_filename=output_browse_image,
                    output_height=browse_image_height,
                    output_width=browse_image_width,
                    scratch_dir=scratch_dir,
                    logger=logger
                    )
        
            # remove the temporarily-created file
            temp_files_list += [tmp_geotiff_file]

    if output_cloud_mask:
        save_cloud_mask(cloud, output_cloud_mask, dswx_metadata_dict, geotransform,
                        projection,
                        description=band_description_dict['CLOUD'],
                        scratch_dir=scratch_dir,
                        output_files_list=build_vrt_list)

    binary_water_layer = _get_binary_water_layer(masked_dswx_band)
    if output_binary_water:
        _save_binary_water(binary_water_layer, output_binary_water,
                           dswx_metadata_dict,
                           geotransform, projection,
                           scratch_dir=scratch_dir,
                           description=band_description_dict['BWTR'],
                           output_files_list=build_vrt_list)

    # TODO: fix CONF layer!!!
    if output_confidence_layer:
        confidence_layer = _get_confidence_layer(masked_dswx_band)
        confidence_layer_ctable = _get_confidence_layer_ctable()
        _save_array(confidence_layer,
                    output_confidence_layer,
                    dswx_metadata_dict,
                    geotransform, projection,
                    scratch_dir=scratch_dir,
                    description=band_description_dict['CONF'],
                    output_files_list=build_vrt_list,
                    ctable=confidence_layer_ctable,
                    no_data_value=UINT8_FILL_VALUE)

    # save output_file as GeoTIFF
    if output_file and not output_file.endswith('.vrt'):
        save_dswx_product(masked_dswx_band,
                          output_file,
                          dswx_metadata_dict,
                          geotransform,
                          projection,
                          bwtr=binary_water_layer,
                          diag=diagnostic_layer,
                          wtr_1=interpreted_dswx_band,
                          wtr_2=landcover_shadow_masked_dswx,
                          land=landcover_mask,
                          shad=shadow_layer,
                          cloud=cloud,
                          dem=dem,
                          scratch_dir=scratch_dir,
                          output_files_list=output_files_list)

    # save output_file as VRT
    elif output_file:
        vrt_options = gdal.BuildVRTOptions(resampleAlg='nearest')
        gdal.BuildVRT(output_file, build_vrt_list, options=vrt_options)
        build_vrt_list.append(output_file)
        logger.info(f'file saved: {output_file}')

    logger.info('removing temporary files:')
    for filename in temp_files_list:
        if not os.path.isfile(filename):
            continue
        os.remove(filename)
        logger.info(f'    {filename}')

    logger.info('output files:')
    for filename in build_vrt_list + output_files_list:
        logger.info(f'    {filename}')

    return True
<|MERGE_RESOLUTION|>--- conflicted
+++ resolved
@@ -2445,12 +2445,10 @@
     product_path_group = runconfig['runconfig']['groups'][
         'product_path_group']
 
-<<<<<<< HEAD
     browse_image_group = runconfig['runconfig']['groups'][
         'browse_image_group']
-=======
+
     processing_group = runconfig['runconfig']['groups']['processing']
->>>>>>> 6dd83bb1
 
     dem_file = ancillary_ds_group['dem_file']
     dem_description = ancillary_ds_group['dem_description']
